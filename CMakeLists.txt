# Copyright Contributors to the OpenVDB Project
# SPDX-License-Identifier: MPL-2.0
#
#[=======================================================================[

  CMake Configuration for OpenVDB

  The OpenVDB CMake build system generates targets depending on the
  enabled components. It is designed for out of source CMake generation
  (a build location for CMake to write to will be required). For example,
  from the root of the repository:

    mkdir build
    cd build
    cmake ../

  Depending on the components you choose to build, a number of optional
  and required dependencies are expected. See the dependency documentation
  for more information:

    https://academysoftwarefoundation.github.io/openvdb/dependencies.html

  And the documentation on building OpenVDB for more in depth installation
  instructions:

    https://academysoftwarefoundation.github.io/openvdb/build.html

  This CMakeLists file provides most available options for configuring the
  build and installation of all OpenVDB components. By default the core
  library and the vdb_print binary are enabled.

  Note that various packages have inbuilt CMake module support. See the
  CMake documentation for more ZLib, Doxygen, OpenGL, Boost and Python
  controls:

    https://cmake.org/cmake/help/latest/manual/cmake-modules.7.html

  OpenVDB's CMake supports building the various components of against a
  prior installation of OpenVDB.

#]=======================================================================]

# note: cmake_minimum_required must be called before project commands to
#  ensure policy scope is set up correctly
cmake_minimum_required(VERSION 3.15)

# CMP0091 allows for MSVC ABI targetting via CMAKE_MSVC_RUNTIME_LIBRARY
# from CMake 3.15 and above. Must come before project().
if(POLICY CMP0091)
  cmake_policy(SET CMP0091 NEW)
endif()

###### Version

set(OpenVDB_MAJOR_VERSION 9)
set(OpenVDB_MINOR_VERSION 0)
set(OpenVDB_PATCH_VERSION 0)
set(OpenVDB_VERSION "${OpenVDB_MAJOR_VERSION}.${OpenVDB_MINOR_VERSION}.${OpenVDB_PATCH_VERSION}")

project(OpenVDB LANGUAGES CXX VERSION ${OpenVDB_VERSION})

###### OpenVDB Build/Component Options

include(CMakeDependentOption)
include(GNUInstallDirs)

# todo epydoc and pdflatex
option(OPENVDB_BUILD_CORE "Enable the core OpenVDB library. Both static and shared versions are enabled by default" ON)
option(OPENVDB_BUILD_BINARIES "Enable the vdb binaries. Only vdb_print is enabled by default" ON)
option(OPENVDB_BUILD_PYTHON_MODULE "Build the pyopenvdb Python module" OFF)
option(OPENVDB_BUILD_UNITTESTS "Build the OpenVDB unit tests" OFF)
option(OPENVDB_BUILD_DOCS "Build the OpenVDB documentation" OFF)
option(OPENVDB_BUILD_HOUDINI_PLUGIN "Build the Houdini plugin" OFF)
option(OPENVDB_BUILD_HOUDINI_ABITESTS "Build the Houdini ABI tests" OFF)

option(OPENVDB_BUILD_AX "Build the OpenVDB AX library. Turns ON if USE_AX is ON." ${USE_AX})
option(OPENVDB_BUILD_AX_BINARIES "Build the OpenVDB AX command line binary" OFF)
option(OPENVDB_BUILD_AX_UNITTESTS "Build the OpenVDB AX unit tests" OFF)

option(OPENVDB_BUILD_NANOVDB "Build the NanoVDB library. Turns ON if USE_NANOVDB is ON." ${USE_NANOVDB})

option(OPENVDB_BUILD_MAYA_PLUGIN "Build the Maya plugin" OFF)
option(OPENVDB_ENABLE_RPATH "Build with RPATH information" ON)
option(OPENVDB_CXX_STRICT "Enable or disable pre-defined compiler warnings" OFF)

cmake_dependent_option(OPENVDB_INSTALL_CMAKE_MODULES
  "Install the provided OpenVDB CMake modules when building the core library"
  ON "OPENVDB_BUILD_CORE" OFF)

option(USE_HOUDINI [=[
Build the library against a Houdini installation. Turns on automatically if OPENVDB_BUILD_HOUDINI_PLUGIN is enabled.
When enabled, you do not need to provide dependency locations for TBB, Blosc, IlmBase and OpenEXR. Boost must be
provided. IlmBase/OpenEXR can optionally be provided if Houdini Version >= 17.5.]=] OFF)
option(USE_MAYA [=[
Build the library against a Maya installation. Turns on automatically if OPENVDB_BUILD_MAYA_PLUGIN is enabled.
When enabled, you do not need to provide dependency locations for TBB. All other dependencies must be provided.]=] OFF)
option(USE_TBB [=[
Use TBB in building the NanoVDB library.]=] ON)
option(USE_BLOSC [=[
Use blosc while building openvdb components. If OPENVDB_BUILD_CORE is OFF, CMake attempts to query the located
openvdb build configuration to decide on blosc support. You may set this to on to force blosc to be used if you
know it to be required.]=] ON)
option(USE_ZLIB [=[
Use zlib while building openvdb components. If OPENVDB_BUILD_CORE is OFF, CMake attempts to query the located
openvdb build configuration to decide on zlib support. ZLib can only be disabled if Blosc is also disabled. ]=] ON)
option(USE_LOG4CPLUS [=[
Use log4cplus while building openvdb components. If OPENVDB_BUILD_CORE is OFF, CMake attempts to query the
located openvdb build configuration to decide on log4cplus support. You may set this to on to force log4cplus
to be used if you know it to be required.]=] OFF)
option(USE_EXR [=[
Use OpenEXR while building openvdb components. If enabled, this also switches USE_IMATH_HALF to ON unless
it too was provided and set to OFF.]=] OFF)
option(USE_IMATH_HALF [=[
Use the definiton of half floating point types from the Imath library. If OFF, the embedded definition provided
by OpenVDB is used. If OPENVDB_BUILD_CORE is OFF, CMake attempts to query the located openvdb build configuration
to select the correct half support. You may set this to on to force Imath half to be used if you know it to be
required.]=] ${USE_EXR})
option(USE_PNG "Use PNG while building openvdb components." OFF)
option(USE_AX "Use OpenVDB AX while building openvdb components." ${OPENVDB_BUILD_AX})

cmake_dependent_option(OPENVDB_DISABLE_BOOST_IMPLICIT_LINKING
  "Disable the implicit linking of Boost libraries on Windows" ON "WIN32" OFF)
option(USE_CCACHE "Build using Ccache if found on the path" ON)
option(USE_STATIC_DEPENDENCIES [=[
Only search for and use static libraries. If OFF the shared versions of requried libraries are prioritised, falling
back to static libraries. Forcing individual static dependencies can be enabled by setting XXX_USE_STATIC_LIBS
to ON, where XXX is the package name. On Windows this behaviour is less strict, with any located libraries assumed
to be static. This has no effect for any packages found with Xxx_DIR (i.e. CMake CONFIG mode).]=] OFF)
option(DISABLE_DEPENDENCY_VERSION_CHECKS [=[
Disable minimum version checks for OpenVDB dependencies. It is strongly recommended that this remains disabled.
Consider updating your dependencies where possible if encountering minimum requirement CMake errors.]=] OFF)
option(DISABLE_CMAKE_SEARCH_PATHS [=[
Disable CMakes default system search paths when locating dependencies. When enabled, CMake will fall back to
its default system search routine if it cannot find a dependency with the provided settings. When disabled, only
paths provided through the Xxx_ROOT, supported XXX_INCLUDEDIR/XXX_LIBRARYDIR variables or the SYSTEM_LIBRARY_PATHS
list will be searched.]=] OFF)
option(OPENVDB_USE_DEPRECATED_ABI_6 "Bypass minimum ABI requirement checks" OFF)
option(OPENVDB_USE_DEPRECATED_ABI_7 "Bypass minimum ABI requirement checks" OFF)
option(OPENVDB_USE_FUTURE_ABI_10 "Bypass future ABI check" OFF)
option(OPENVDB_FUTURE_DEPRECATION "Generate messages for upcoming deprecation" ON)
option(OPENVDB_ENABLE_UNINSTALL "Adds a CMake uninstall target." ON)
option(USE_COLORED_OUTPUT "Always produce ANSI-colored output (GNU/Clang only)." OFF)
option(USE_PKGCONFIG "Use pkg-config to search for dependent libraries." ON)
<<<<<<< HEAD
option(USE_NANOVDB "Use NanoVDB while building openvdb components." ${OPENVDB_BUILD_NANOVDB})
=======
option(USE_EXPLICIT_INSTANTIATION "Use explicit instantiation for all supported classes and methods against a
pre-defined list of OpenVDB trees. This makes the core library larger and slower to compile, but speeds up
the compilation of all dependent code by bypassing the expensive template instantation." ON)
>>>>>>> a47b9c36

set(SYSTEM_LIBRARY_PATHS "" CACHE STRING [=[
A global list of library paths to additionally use into when searching for dependencies.]=])
set(MSVC_MP_THREAD_COUNT "" CACHE STRING [=[
The number of threads to use when invoking MSVC builds with cmake --build. CMake defaults to 1. Note that
cmake --parallel and CMAKE_BUILD_PARALLEL_LEVEL only change the number of PROJECTS that are built in parallel,
NOT the number of TU's ]=])

set(_CONCURRENT_MALLOC_OPTIONS None Auto Jemalloc Tbbmalloc)
if(NOT CONCURRENT_MALLOC)
  set(CONCURRENT_MALLOC Auto CACHE STRING
    "Explicitly link the OpenVDB executables against a particular concurrent malloc library.
    Options are: None Auto Jemalloc Tbbmalloc. Although not required, it is strongly recommended
    to use a concurrent memory allocator. Has no effect if OPENVDB_BUILD_BINARIES and
    OPENVDB_BUILD_UNITTESTS are false. Auto is the default and implies Jemalloc, unless USE_MAYA
    is ON or Jemalloc is unavailable, in which case Tbbmalloc is used. Note that this is not
    linked into library builds and defers this choice to downstream applications via explicit
    CMake targets." FORCE
  )
elseif(NOT ${CONCURRENT_MALLOC} IN_LIST _CONCURRENT_MALLOC_OPTIONS)
  message(WARNING "Unrecognized value for CONCURRENT_MALLOC, using Auto instead.")
  set(CONCURRENT_MALLOC Auto CACHE STRING FORCE)
endif()

set(_OPENVDB_SIMD_OPTIONS None SSE42 AVX)
if(NOT OPENVDB_SIMD)
  set(OPENVDB_SIMD None CACHE STRING
    "Choose whether to enable SIMD compiler flags or not, options are: None SSE42 AVX.
    Although not required, it is strongly recommended to enable SIMD. AVX implies SSE42.
    None is the default." FORCE
  )
elseif(NOT ${OPENVDB_SIMD} IN_LIST _OPENVDB_SIMD_OPTIONS)
  message(WARNING "Unrecognized or unsupported value for OPENVDB_SIMD, "
    "using None instead.")
  set(OPENVDB_SIMD None CACHE STRING FORCE)
endif()

if(USE_BLOSC AND NOT USE_ZLIB)
  message(WARNING "ZLib can only be disabled if Blosc is also disabled. Enabling ZLib.")
endif()

if(USE_NANOVDB)
  if(OPENVDB_BUILD_CORE AND NOT OPENVDB_BUILD_NANOVDB)
    message(FATAL_ERROR "Invalid CMake build configuration:
      OPENVDB_BUILD_CORE:    [ON]
      OPENVDB_BUILD_NANOVDB: [OFF]
      USE_NANOVDB:           [ON]
    If you are rebuilding the core library and using sub components, building
    these sub components must also be enabled (i.e. -DOPENVDB_BUILD_NANOVDB=ON).")
  endif()
endif()

if(USE_AX)
  if(OPENVDB_BUILD_CORE AND NOT OPENVDB_BUILD_AX)
    message(FATAL_ERROR "Invalid CMake build configuration:
      OPENVDB_BUILD_CORE: [ON]
      OPENVDB_BUILD_AX:   [OFF]
      USE_AX:             [ON]
    If you are rebuilding the core library and using sub components, building
    these sub components must also be enabled (i.e. -DOPENVDB_BUILD_AX=ON).")
  endif()
endif()

# Top-level location for all openvdb headers
set(OPENVDB_INSTALL_INCLUDEDIR "${CMAKE_INSTALL_INCLUDEDIR}/openvdb")

###### Deprecated options

if(OPENVDB_BUILD_HOUDINI_SOPS)
  message(FATAL_ERROR "The OPENVDB_BUILD_HOUDINI_SOPS option has been removed. Use OPENVDB_BUILD_HOUDINI_PLUGIN.")
endif()
if(DEFINED USE_SYSTEM_LIBRARY_PATHS)
  message(FATAL_ERROR "The USE_SYSTEM_LIBRARY_PATHS option has been removed. Use DISABLE_CMAKE_SEARCH_PATHS.")
endif()

# Various root level CMake options which are marked as advanced

mark_as_advanced(
  OPENVDB_CXX_STRICT
  OPENVDB_ENABLE_RPATH
  USE_HOUDINI
  USE_MAYA
  USE_LOG4CPLUS
  USE_IMATH_HALF
  USE_CCACHE
  OPENVDB_BUILD_HOUDINI_ABITESTS
  DISABLE_DEPENDENCY_VERSION_CHECKS
  DISABLE_CMAKE_SEARCH_PATHS
  OPENVDB_USE_DEPRECATED_ABI_6
  OPENVDB_USE_DEPRECATED_ABI_7
  OPENVDB_USE_FUTURE_ABI_10
  OPENVDB_FUTURE_DEPRECATION
  CONCURRENT_MALLOC
  USE_COLORED_OUTPUT
  SYSTEM_LIBRARY_PATHS
  OPENVDB_SIMD
)

# Configure minimum version requirements - some are treated specially and fall
# outside of the DISABLE_DEPENDENCY_VERSION_CHECKS catch

set(MINIMUM_CXX_STANDARD 14)

# @note  Blosc version is currently treated as exception which must be adhered
# to. The minimum version must be at least 1.5.0. Previous versions are incompatible.
set(MINIMUM_BLOSC_VERSION 1.5.0)
# @note  ABI always enforced so the correct deprecation messages are available.
# OPENVDB_USE_DEPRECATED_ABI_<VERSION> should be used to circumvent this
set(MINIMUM_OPENVDB_ABI_VERSION 6)
set(FUTURE_MINIMUM_OPENVDB_ABI_VERSION 8)
set(FUTURE_OPENVDB_ABI_VERSION 10)

if(NOT DISABLE_DEPENDENCY_VERSION_CHECKS)
  # @note  Currently tracking CY2020 of the VFX platform where available
  set(MINIMUM_GCC_VERSION 6.3.1)
  set(MINIMUM_CLANG_VERSION 3.8)
  set(MINIMUM_ICC_VERSION 17)
  set(MINIMUM_MSVC_VERSION 19.10)

  set(MINIMUM_BOOST_VERSION 1.70)
  set(MINIMUM_ILMBASE_VERSION 2.4)
  set(MINIMUM_OPENEXR_VERSION 2.4)
  set(MINIMUM_ZLIB_VERSION 1.2.7)
  set(MINIMUM_TBB_VERSION 2019.0)
  set(MINIMUM_LLVM_VERSION 7.0.0)

  set(MINIMUM_PYTHON_VERSION 2.7) # @warning should be 3.7.x, but H18.5+ can still be used with 2.7.x
  set(MINIMUM_NUMPY_VERSION 1.14.0)

  set(MINIMUM_GOOGLETEST_VERSION 1.10)
  set(MINIMUM_GLFW_VERSION 3.1)
  set(MINIMUM_LOG4CPLUS_VERSION 1.1.2)
  set(MINIMUM_HOUDINI_VERSION 18.5)

  # These always promote warnings rather than errors
  set(MINIMUM_MAYA_VERSION 2017)
  set(MINIMUM_DOXYGEN_VERSION 1.8.8)
endif()

# VFX 21 deprecations to transition to MINIMUM_* variables in OpenVDB 10.0.0

# No compiler upgrades planned
set(FUTURE_MINIMUM_GCC_VERSION 9.3.1)
set(FUTURE_MINIMUM_ICC_VERSION 19)
# set(FUTURE_MINIMUM_MSVC_VERSION 19.10)

# set(FUTURE_MINIMUM_ILMBASE_VERSION 2.4)
# set(FUTURE_MINIMUM_OPENEXR_VERSION 2.4)
set(FUTURE_MINIMUM_BOOST_VERSION 1.73)
set(FUTURE_MINIMUM_BLOSC_VERSION 1.17.0)
set(FUTURE_MINIMUM_TBB_VERSION 2020.2)
set(FUTURE_MINIMUM_PYTHON_VERSION 3.7)
set(FUTURE_MINIMUM_NUMPY_VERSION 1.17.0)
# set(FUTURE_MINIMUM_HOUDINI_VERSION 18.5)
set(FUTURE_MINIMUM_LLVM_VERSION 10.0.0)

#########################################################################

# General CMake and CXX settings

if(FUTURE_MINIMUM_CMAKE_VERSION)
  if(${CMAKE_VERSION} VERSION_LESS ${FUTURE_MINIMUM_CMAKE_VERSION})
    message(DEPRECATION "Support for CMake versions < ${FUTURE_MINIMUM_CMAKE_VERSION} "
      "is deprecated and will be removed.")
  endif()
endif()

if(NOT CMAKE_CXX_STANDARD)
  set(CMAKE_CXX_STANDARD ${MINIMUM_CXX_STANDARD} CACHE STRING
    "The C++ standard whose features are requested to build OpenVDB components." FORCE)
elseif(CMAKE_CXX_STANDARD LESS ${MINIMUM_CXX_STANDARD})
  message(FATAL_ERROR "Provided C++ Standard is less than the supported minimum."
    "Required is at least \"${MINIMUM_CXX_STANDARD}\" (found ${CMAKE_CXX_STANDARD})")
endif()

# Configure MS Runtime

if(WIN32 AND CMAKE_MSVC_RUNTIME_LIBRARY)
  message(STATUS "CMAKE_MSVC_RUNTIME_LIBRARY set to target ${CMAKE_MSVC_RUNTIME_LIBRARY}")

  # Configure Boost library varient on Windows
  if(NOT Boost_USE_STATIC_RUNTIME)
    set(Boost_USE_STATIC_RUNTIME OFF)
    if(CMAKE_MSVC_RUNTIME_LIBRARY STREQUAL MultiThreaded OR
       CMAKE_MSVC_RUNTIME_LIBRARY STREQUAL MultiThreadedDebug)
      set(Boost_USE_STATIC_RUNTIME ON)
    endif()
  endif()
  if(NOT Boost_USE_DEBUG_RUNTIME)
    set(Boost_USE_DEBUG_RUNTIME OFF)
    if(CMAKE_MSVC_RUNTIME_LIBRARY STREQUAL MultiThreadedDebugDLL OR
       CMAKE_MSVC_RUNTIME_LIBRARY STREQUAL MultiThreadedDebug)
      set(Boost_USE_DEBUG_RUNTIME ON)
    endif()
  endif()
endif()

set(CMAKE_CXX_STANDARD_REQUIRED ON)
set(CMAKE_CXX_EXTENSIONS OFF)

set(CMAKE_DISABLE_SOURCE_CHANGES ON)
set(CMAKE_DISABLE_IN_SOURCE_BUILD ON)

if(OPENVDB_ENABLE_RPATH)
  # Configure rpath for installation base on the following:
  # https://gitlab.kitware.com/cmake/community/wikis/doc/cmake/RPATH-handling
  set(CMAKE_SKIP_BUILD_RPATH FALSE)
  set(CMAKE_BUILD_WITH_INSTALL_RPATH FALSE)
  set(CMAKE_INSTALL_RPATH_USE_LINK_PATH TRUE)
  # @todo make relocatable?
  set(CMAKE_INSTALL_RPATH "${CMAKE_INSTALL_PREFIX}/${CMAKE_INSTALL_LIBDIR}")
endif()

# For CMake's find Threads module which brings in pthread - This flag
# forces the compiler -pthread flag vs -lpthread
set(THREADS_PREFER_PTHREAD_FLAG TRUE)

enable_testing()

# Add our cmake modules

list(APPEND CMAKE_MODULE_PATH "${CMAKE_CURRENT_LIST_DIR}/cmake")

# Add cmake modules to installation command
# @todo fix our glew cmake module

if(OPENVDB_INSTALL_CMAKE_MODULES)
  set(OPENVDB_CMAKE_MODULES
    cmake/FindBlosc.cmake
    cmake/FindJemalloc.cmake
    cmake/FindIlmBase.cmake
    cmake/FindLog4cplus.cmake
    cmake/FindOpenEXR.cmake
    cmake/FindOpenVDB.cmake
    cmake/FindTBB.cmake
    cmake/OpenVDBGLFW3Setup.cmake
    cmake/OpenVDBHoudiniSetup.cmake
    cmake/OpenVDBMayaSetup.cmake
    cmake/OpenVDBUtils.cmake
  )
  install(FILES ${OPENVDB_CMAKE_MODULES} DESTINATION ${CMAKE_INSTALL_LIBDIR}/cmake/OpenVDB)
endif()

# Configure DCC installation if necessary

if(OPENVDB_BUILD_HOUDINI_PLUGIN OR
   OPENVDB_BUILD_HOUDINI_ABITESTS)
  set(USE_HOUDINI ON)
endif()

if(OPENVDB_BUILD_MAYA_PLUGIN)
  set(USE_MAYA ON)
endif()

if(USE_MAYA AND USE_HOUDINI)
  # @todo technically this is possible so long as library versions match
  # exactly but it's difficult to validate and dangerous
  message(FATAL_ERROR "Cannot build both Houdini and Maya plugins against "
    "the same core dependencies. Plugins must be compiled separately to "
    "ensure the required DCC dependencies are met."
  )
endif()

# Configure component dependencies by loading the Houdini/Maya setup
# scripts. These also find the Houdini/Maya installations

if(USE_HOUDINI)
  include(OpenVDBHoudiniSetup)
endif()

if(USE_MAYA)
  include(OpenVDBMayaSetup)
endif()

if(OPENVDB_BUILD_DOCS)
  add_subdirectory(doc)
endif()

if(WIN32)
  if(OPENVDB_BUILD_AX OR
     OPENVDB_BUILD_AX_GRAMMAR OR
     OPENVDB_BUILD_AX_BINARIES OR
     OPENVDB_BUILD_AX_UNITTESTS)
    message(FATAL_ERROR "Currently no support for building OpenVDB AX or the OpenVDB AX grammar on Windows.")
  endif()
endif()

if(NOT OPENVDB_BUILD_AX AND OPENVDB_BUILD_AX_GRAMMAR)
  # only re-generate the AX grammar
  set(OPENVDB_AX_SHARED OFF CACHE BOOL "" FORCE)
  set(OPENVDB_AX_STATIC OFF CACHE BOOL "" FORCE)
  add_subdirectory(openvdb_ax/openvdb_ax)
endif()

# Early exit if there's nothing to build

if(NOT (
    OPENVDB_BUILD_CORE OR
    OPENVDB_BUILD_BINARIES OR
    OPENVDB_BUILD_AX OR
    OPENVDB_BUILD_AX_BINARIES OR
    OPENVDB_BUILD_AX_UNITTESTS OR
    OPENVDB_BUILD_PYTHON_MODULE OR
    OPENVDB_BUILD_UNITTESTS OR
    OPENVDB_BUILD_HOUDINI_PLUGIN OR
    OPENVDB_BUILD_HOUDINI_ABITESTS OR
    OPENVDB_BUILD_MAYA_PLUGIN OR
    OPENVDB_BUILD_NANOVDB)
  )
  return()
endif()

#########################################################################

# ccache setup

if(USE_CCACHE)
  find_program(CCACHE_PATH ccache)
  if(CCACHE_PATH)
    set_property(GLOBAL PROPERTY RULE_LAUNCH_COMPILE ccache)
    set_property(GLOBAL PROPERTY RULE_LAUNCH_LINK ccache)
    message(STATUS "Using ccache: ${CCACHE_PATH}")
  endif()
endif()

# Build type configuration

if(OPENVDB_CODE_COVERAGE)
  message(DEPRECATION "The OPENVDB_CODE_COVERAGE option is deprecated. Choose instead the unique"
    "build type -DCMAKE_BUILD_TYPE=coverage")
  set(CMAKE_BUILD_TYPE coverage)
endif()
if(NOT CMAKE_BUILD_TYPE)
  set(CMAKE_BUILD_TYPE Release)
endif()

include(cmake/config/OpenVDBBuildTypes.cmake)

if(CMAKE_BUILD_TYPE EQUAL coverage)
  # use .gcno extension instead of .cc.gcno
  # @note This is an undocumented internal cmake var and does not work
  # with multi config generators
  set(CMAKE_CXX_OUTPUT_EXTENSION_REPLACE 1)
endif()

# CMAKE_BUILD_TYPE is ignored for multi config generators i.e. MSVS
get_property(_isMultiConfig GLOBAL PROPERTY GENERATOR_IS_MULTI_CONFIG)
if(NOT _isMultiConfig)
  message(STATUS "CMake Build Type: ${CMAKE_BUILD_TYPE}")
endif()

#########################################################################

# Configure malloc library. Use Jemalloc for Linux and non-Maya, otherwise Tbbmalloc.
# * On Mac OSX, linking against Jemalloc < 4.3.0 seg-faults with this error:
#     malloc: *** malloc_zone_unregister() failed for 0xaddress
#   Houdini 17.5 and older ships with Jemalloc 3.6.0, so we make Tbbmalloc the default
#   on Mac OSX (https://github.com/jemalloc/jemalloc/issues/420). Later versions of
#   Jemalloc are thought to work, but haven't been tested.
# * On Windows, we follow SideFX's example in using Tbbmalloc due to the challenges
#   of injecting into the Windows runtime to replace the system allocator.

if((OPENVDB_BUILD_BINARIES OR OPENVDB_BUILD_UNITTESTS) AND CONCURRENT_MALLOC STREQUAL "Auto")
  if(WIN32 OR APPLE OR USE_MAYA)
    set(CONCURRENT_MALLOC "Tbbmalloc")
  else()
    find_package(Jemalloc QUIET)
    if(NOT TARGET Jemalloc::jemalloc)
      message(WARNING "Unable to find Jemalloc, attempting to fall back to TBB malloc.
        It is recommended to use Jemalloc for optimum performance.")
      set(CONCURRENT_MALLOC "Tbbmalloc")
    else()
      set(CONCURRENT_MALLOC "Jemalloc")
    endif()
  endif()
endif()

# Configure SIMD. AVX implies SSE 4.2.

if(OPENVDB_SIMD STREQUAL "AVX")
  add_compile_options("$<$<COMPILE_LANGUAGE:CXX>:-mavx>")
  add_compile_options("$<$<COMPILE_LANGUAGE:CXX>:-msse4.2>")
  add_compile_definitions("$<$<COMPILE_LANGUAGE:CXX>:OPENVDB_USE_AVX>")
  add_compile_definitions("$<$<COMPILE_LANGUAGE:CXX>:OPENVDB_USE_SSE42>")
elseif(OPENVDB_SIMD STREQUAL "SSE42")
  add_compile_options("$<$<COMPILE_LANGUAGE:CXX>:-msse4.2>")
  add_compile_definitions("$<$<COMPILE_LANGUAGE:CXX>:OPENVDB_USE_SSE42>")
endif()

#########################################################################

# Configure our cmake modules to only search for static libraries

if(USE_STATIC_DEPENDENCIES)
  set(BLOSC_USE_STATIC_LIBS ON)
  set(OPENEXR_USE_STATIC_LIBS ON)
  set(ILMBASE_USE_STATIC_LIBS ON)
  set(TBB_USE_STATIC_LIBS ON)
  set(LOG4CPLUS_USE_STATIC_LIBS ON)
  set(JEMALLOC_USE_STATIC_LIBS ON)
  set(GTEST_USE_STATIC_LIBS ON)
  set(Boost_USE_STATIC_LIBS ON)
  # @todo  glfw needs custom support.
  # set(GLFW_USE_STATIC_LIBS ON)
endif()

# Configure OpenVDB Library and ABI versions

if(NOT OPENVDB_BUILD_CORE)
  # Find VDB installation and determine lib/abi versions. This resets the
  # version and ABI numbers
  find_package(OpenVDB REQUIRED)
  # Check ABI version was found and explicitly error if attempting to build against
  # an incompatible Houdini version
  if(OpenVDB_ABI AND OPENVDB_HOUDINI_ABI)
    if(NOT ${OpenVDB_ABI} EQUAL ${OPENVDB_HOUDINI_ABI})
      message(FATAL_ERROR "Located OpenVDB installation is not ABI compatible with "
        "Houdini Version ${Houdini_VERSION}. Requires ABI ${OPENVDB_HOUDINI_ABI}, found "
        "ABI ${OpenVDB_ABI}.")
    endif()
  endif()
endif()

message(STATUS "Configuring for OpenVDB Version ${OpenVDB_VERSION}")

# Locate openvdb_ax if necessary

if(NOT OPENVDB_BUILD_AX AND
   (OPENVDB_BUILD_AX_BINARIES OR
    OPENVDB_BUILD_AX_UNITTESTS OR
    USE_AX))
  find_package(OpenVDB REQUIRED COMPONENTS openvdb_ax)
endif()

# Locate nanovdb if necessary

if(NOT OPENVDB_BUILD_NANOVDB AND
   USE_NANOVDB)
  find_package(OpenVDB REQUIRED COMPONENTS nanovdb)
endif()


# Validate the OpenVDB ABI Version. If OpenVDB_ABI is not set, we're either building
# the core library OR the ABI hasn't been deduced from a VDB installation. Use the
# value from OPENVDB_ABI_VERSION_NUMBER, falling back to the lib major version number

if(NOT OpenVDB_ABI)
  if(OPENVDB_ABI_VERSION_NUMBER)
    set(OpenVDB_ABI ${OPENVDB_ABI_VERSION_NUMBER})
  else()
    set(OpenVDB_ABI ${OpenVDB_MAJOR_VERSION})
  endif()
endif()

# From the deduced ABI, check against the required ABI for Houdini (if set).
# Forcefully set the ABI to the required value if necessary - do this after to
# explicitly warn the user if their chosen value is different.

if(OPENVDB_HOUDINI_ABI AND (NOT "${OpenVDB_ABI}" EQUAL "${OPENVDB_HOUDINI_ABI}"))
  message(WARNING "CMake will explicitly set the value of OPENVDB_ABI_VERSION_NUMBER to "
    "${OPENVDB_HOUDINI_ABI} to match the ABI of the target Houdini Version.")
  set(OpenVDB_ABI ${OPENVDB_HOUDINI_ABI})
endif()

# Validate ABI value if outside supported range

if(OpenVDB_ABI LESS MINIMUM_OPENVDB_ABI_VERSION)
  message(FATAL_ERROR "OpenVDB ABI versions earlier than ${MINIMUM_OPENVDB_ABI_VERSION} are "
    "no longer supported.")
endif()

if(FUTURE_MINIMUM_OPENVDB_ABI_VERSION AND OpenVDB_ABI LESS FUTURE_MINIMUM_OPENVDB_ABI_VERSION)
  if(NOT OPENVDB_USE_DEPRECATED_ABI_${OpenVDB_ABI})
    message(FATAL_ERROR "OpenVDB ABI versions earlier than ${FUTURE_MINIMUM_OPENVDB_ABI_VERSION} "
      "are deprecated. Set CMake option OPENVDB_USE_DEPRECATED_ABI_${OpenVDB_ABI} to ON to "
      "suppress this error.")
  endif()

  message(DEPRECATION "OpenVDB ABI versions earlier than ${FUTURE_MINIMUM_OPENVDB_ABI_VERSION} "
    "are deprecated and will soon be removed.")
  # global target definition
  add_definitions(-DOPENVDB_USE_DEPRECATED_ABI_${OpenVDB_ABI})
endif()

if(OpenVDB_ABI EQUAL FUTURE_OPENVDB_ABI_VERSION)
  if(NOT OPENVDB_USE_FUTURE_ABI_${OpenVDB_ABI})
    message(FATAL_ERROR "OpenVDB ABI version ${OpenVDB_ABI} contains changes to ABI that are still "
      "in active development and have not been finalized. Set CMake option "
      "OPENVDB_USE_FUTURE_ABI_${OpenVDB_ABI} to ON to suppress this error.")
  endif()

  message(WARNING "OpenVDB ABI version ${OpenVDB_ABI} contains changes to ABI that are still "
    "in active development and have not been finalized.")
  # global target definition
  add_definitions(-DOPENVDB_USE_FUTURE_ABI_${OpenVDB_ABI})
endif()

message(STATUS "Configuring for OpenVDB ABI Version ${OpenVDB_ABI}")

# Always force set as we may need to change it if it's incompatible with Houdini
set(OPENVDB_ABI_VERSION_NUMBER ${OpenVDB_ABI} CACHE STRING [=[
Build for compatibility with version N of the OpenVDB Grid ABI, where N is 6, 7, 8 etc. (some newer features
will be disabled). If OPENVDB_BUILD_CORE is OFF, CMake attempts to query the installed vdb_print binary to
determine the ABI number. You may set this to force a given ABI number.]=] FORCE)

##########################################################################

if(OPENVDB_BUILD_CORE)
  add_subdirectory(openvdb/openvdb)
endif()

if(OPENVDB_BUILD_AX)
  add_subdirectory(openvdb_ax/openvdb_ax)
endif()

if(OPENVDB_BUILD_AX_BINARIES)
  add_subdirectory(openvdb_ax/openvdb_ax/cmd)
endif()

if(OPENVDB_BUILD_AX_UNITTESTS)
  add_subdirectory(openvdb_ax/openvdb_ax/test)
endif()

if(OPENVDB_BUILD_PYTHON_MODULE)
  add_subdirectory(openvdb/openvdb/python)
endif()

if(OPENVDB_BUILD_BINARIES)
  add_subdirectory(openvdb/openvdb/cmd)
endif()

if(OPENVDB_BUILD_UNITTESTS)
  add_subdirectory(openvdb/openvdb/unittest)
endif()

if(OPENVDB_BUILD_HOUDINI_PLUGIN)
  add_subdirectory(openvdb_houdini/openvdb_houdini)
endif()

if(OPENVDB_BUILD_HOUDINI_ABITESTS)
  add_subdirectory(openvdb_houdini/openvdb_houdini/abitest)
endif()

if(OPENVDB_BUILD_MAYA_PLUGIN)
  add_subdirectory(openvdb_maya/openvdb_maya)
endif()

if(OPENVDB_BUILD_NANOVDB)
  add_subdirectory(nanovdb/nanovdb)
endif()

##########################################################################

if(OPENVDB_ENABLE_UNINSTALL)
  add_custom_target(uninstall
    COMMAND ${CMAKE_COMMAND} -P ${PROJECT_SOURCE_DIR}/cmake/Uninstall.cmake
  )
endif()<|MERGE_RESOLUTION|>--- conflicted
+++ resolved
@@ -117,6 +117,7 @@
 required.]=] ${USE_EXR})
 option(USE_PNG "Use PNG while building openvdb components." OFF)
 option(USE_AX "Use OpenVDB AX while building openvdb components." ${OPENVDB_BUILD_AX})
+option(USE_NANOVDB "Use NanoVDB while building openvdb components." ${OPENVDB_BUILD_NANOVDB})
 
 cmake_dependent_option(OPENVDB_DISABLE_BOOST_IMPLICIT_LINKING
   "Disable the implicit linking of Boost libraries on Windows" ON "WIN32" OFF)
@@ -141,13 +142,9 @@
 option(OPENVDB_ENABLE_UNINSTALL "Adds a CMake uninstall target." ON)
 option(USE_COLORED_OUTPUT "Always produce ANSI-colored output (GNU/Clang only)." OFF)
 option(USE_PKGCONFIG "Use pkg-config to search for dependent libraries." ON)
-<<<<<<< HEAD
-option(USE_NANOVDB "Use NanoVDB while building openvdb components." ${OPENVDB_BUILD_NANOVDB})
-=======
 option(USE_EXPLICIT_INSTANTIATION "Use explicit instantiation for all supported classes and methods against a
 pre-defined list of OpenVDB trees. This makes the core library larger and slower to compile, but speeds up
 the compilation of all dependent code by bypassing the expensive template instantation." ON)
->>>>>>> a47b9c36
 
 set(SYSTEM_LIBRARY_PATHS "" CACHE STRING [=[
 A global list of library paths to additionally use into when searching for dependencies.]=])
