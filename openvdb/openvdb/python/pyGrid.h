// Copyright Contributors to the OpenVDB Project
// SPDX-License-Identifier: Apache-2.0
//
/// @file pyGrid.h
/// @author Peter Cucka
/// @brief nanobind wrapper for openvdb::Grid

#ifndef OPENVDB_PYGRID_HAS_BEEN_INCLUDED
#define OPENVDB_PYGRID_HAS_BEEN_INCLUDED

#include <nanobind/nanobind.h>
#include <nanobind/stl/string.h>
#include <nanobind/stl/vector.h>
#include <nanobind/stl/function.h>
#include <nanobind/stl/shared_ptr.h>
#include <nanobind/stl/optional.h>
#include <nanobind/stl/tuple.h>
#ifdef PY_OPENVDB_USE_NUMPY
#include <nanobind/ndarray.h>
#include <nanobind/stl/optional.h>
#include <openvdb/tools/MeshToVolume.h>
#include <openvdb/tools/VolumeToMesh.h> // for tools::volumeToMesh()
#endif
#include <openvdb/openvdb.h>
#include <openvdb/io/Stream.h>
#include <openvdb/math/Math.h> // for math::isExactlyEqual()
#include <openvdb/points/PointDataGrid.h>
#include <openvdb/tools/LevelSetSphere.h>
#include <openvdb/tools/Count.h>
#include <openvdb/tools/Dense.h>
#include <openvdb/tools/ChangeBackground.h>
#include <openvdb/tools/Prune.h>
#include <openvdb/tools/SignedFloodFill.h>
#include <openvdb/tools/Filter.h>
#include "pyutil.h"
#include "pyTypeCasters.h"
#include "pyAccessor.h" // for pyAccessor::AccessorWrap
#include "pyGridSampler.h"
#include <algorithm> // for std::max()
#include <cstring> // for memcpy()
#include <iostream>
#include <memory>
#include <sstream>
#include <string>
#include <vector>
#include <variant>

namespace nb = nanobind;

#ifdef __clang__
// This is a private header, so it's OK to include a "using namespace" directive.
#pragma clang diagnostic push
#pragma clang diagnostic ignored "-Wheader-hygiene"
#endif

using namespace openvdb::OPENVDB_VERSION_NAME;

#ifdef __clang__
#pragma clang diagnostic pop
#endif


namespace pyGrid {


template<typename GridType>
inline typename GridType::Ptr
copyGrid(GridType& grid)
{
    return grid.copy();
}


template<typename GridType>
inline bool
sharesWith(const GridType& grid, nb::object other)
{
    if (nb::isinstance<GridType>(other)) {
        typename GridType::ConstPtr otherGrid = nb::cast<typename GridType::Ptr>(other);
        return (&otherGrid->tree() == &grid.tree());
    }
    return false;
}


////////////////////////////////////////


template<typename GridType>
inline std::string
getValueType()
{
    return pyutil::GridTraits<GridType>::valueTypeName();
}


template<typename GridType>
inline typename GridType::ValueType
getZeroValue()
{
    return openvdb::zeroVal<typename GridType::ValueType>();
}


template<typename GridType>
inline typename GridType::ValueType
getOneValue()
{
    using ValueT = typename GridType::ValueType;
    return ValueT(openvdb::zeroVal<ValueT>() + 1);
}


template<typename GridType>
inline typename GridType::ValueType
getGridBackground(const GridType& grid)
{
    return grid.background();
}


template<typename GridType>
inline void
setGridBackground(GridType& grid, const typename GridType::ValueType& background)
{
    tools::changeBackground(grid.tree(), background);
}

////////////////////////////////////////


// Helper class to construct a pyAccessor::AccessorWrap for a given grid,
// permitting partial specialization for const vs. non-const grids
template<typename GridType>
struct AccessorHelper
{
    using Wrapper = typename pyAccessor::AccessorWrap<GridType>;
    static Wrapper wrap(typename GridType::Ptr grid)
    {
        if (!grid) {
            throw nb::value_error("null grid");
        }
        return Wrapper(grid);
    }
};

// Specialization for const grids
template<typename GridType>
struct AccessorHelper<const GridType>
{
    using Wrapper = typename pyAccessor::AccessorWrap<const GridType>;
    static Wrapper wrap(typename GridType::ConstPtr grid)
    {
        if (!grid) {
            throw nb::value_error("null grid");
        }
        return Wrapper(grid);
    }
};


/// Return a non-const accessor (wrapped in a pyAccessor::AccessorWrap) for the given grid.
template<typename GridType>
inline typename AccessorHelper<GridType>::Wrapper
getAccessor(typename GridType::Ptr grid)
{
    return AccessorHelper<GridType>::wrap(grid);
}

/// @brief Return a const accessor (wrapped in a pyAccessor::AccessorWrap) for the given grid.
/// @internal Note that the grid pointer is non-const, even though the grid is
/// treated as const.  This is because we don't expose a const grid type in Python.
template<typename GridType>
inline typename AccessorHelper<const GridType>::Wrapper
getConstAccessor(typename GridType::Ptr grid)
{
    return AccessorHelper<const GridType>::wrap(grid);
}


////////////////////////////////////////


template<typename GridType>
std::tuple<Coord, Coord>
evalLeafBoundingBox(const GridType& grid)
{
    CoordBBox bbox;
    grid.tree().evalLeafBoundingBox(bbox);
    return std::make_tuple(bbox.min(), bbox.max());
}


template<typename GridType>
inline Coord
evalLeafDim(const GridType& grid)
{
    Coord dim;
    grid.tree().evalLeafDim(dim);
    return dim;
}


template<typename GridType>
inline std::vector<Index>
getNodeLog2Dims(const GridType& grid)
{
    std::vector<Index> dims;
    grid.tree().getNodeLog2Dims(dims);
    return dims;
}


template<typename GridType>
inline Index64
treeDepth(const GridType& grid)
{
    return grid.tree().treeDepth();
}


template<typename GridType>
inline Index64
leafCount(const GridType& grid)
{
    return grid.tree().leafCount();
}


template<typename GridType>
inline Index64
nonLeafCount(const GridType& grid)
{
    return grid.tree().nonLeafCount();
}


template<typename GridType>
inline Index64
activeLeafVoxelCount(const GridType& grid)
{
    return grid.tree().activeLeafVoxelCount();
}


template<typename GridType>
inline std::tuple<typename GridType::ValueType, typename GridType::ValueType>
evalMinMax(const GridType& grid)
{
    const math::MinMax<typename GridType::ValueType> extrema = tools::minMax(grid.tree());
    return std::make_tuple(extrema.min(), extrema.max());
}


template<typename GridType>
inline std::tuple<Coord, Coord>
getIndexRange(const GridType& grid)
{
    CoordBBox bbox;
    grid.tree().getIndexRange(bbox);
    return std::make_tuple(bbox.min(), bbox.max());
}


//template<typename GridType>
//inline void
//expandIndexRange(GridType& grid, const Coord& xyz)
//{
//    grid.tree().expand(xyz);
//}


////////////////////////////////////////

template<typename GridType>
inline void
prune(GridType& grid, typename GridType::ValueType tol)
{
    tools::prune(grid.tree(), tol);
}


template<typename GridType>
inline void
pruneInactive(GridType& grid, const std::optional<typename GridType::ValueType>& value)
{
    if (value)
        tools::pruneInactiveWithValue(grid.tree(), *value);
    else
        tools::pruneInactive(grid.tree());
}


template<typename GridType>
inline void
fill(GridType& grid, const Coord& bmin, const Coord& bmax, const typename GridType::ValueType& value, bool active)
{
    grid.fill(CoordBBox(bmin, bmax), value, active);
}

template<typename GridType>
inline void
signedFloodFill(GridType& grid)
{
    tools::signedFloodFill(grid.tree());
}

template<typename GridType>
inline void
filterGaussian(GridType& grid, int width, int iterations)
{
    tools::Filter<GridType> filter = tools::Filter<GridType>(grid);
    filter.gaussian(width, iterations);
}

template<typename GridType>
inline void
filterMean(GridType& grid, int width, int iterations)
{
    tools::Filter<GridType> filter = tools::Filter<GridType>(grid);
    filter.mean(width, iterations);
}

template<typename GridType>
inline void
filterMedian(GridType& grid, int width, int iterations)
{
    tools::Filter<GridType> filter = tools::Filter<GridType>(grid);
    filter.median(width, iterations);
}
////////////////////////////////////////


#ifndef PY_OPENVDB_USE_NUMPY

template<typename GridType>
inline void
copyFromArrayScalar(GridType&, const nb::object&, nb::object, nb::object)
{
    PyErr_SetString(PyExc_NotImplementedError, "this module was built without NumPy support");
    throw nb::python_error();
}

template<typename GridType>
inline void
copyFromArrayVector(GridType&, const nb::object&, nb::object, nb::object)
{
    PyErr_SetString(PyExc_NotImplementedError, "this module was built without NumPy support");
<<<<<<< HEAD
    throw py::error_already_set();
}

#else // if defined(PY_OPENVDB_USE_NUMPY)

using ArrayDimVec = std::vector<Py_ssize_t>;

// ID numbers for supported value types
enum class DtId { NONE, FLOAT, DOUBLE, BOOL, INT16, INT32, INT64, UINT32, UINT64/*, HALF*/ };

template<DtId TypeId> struct NumPyToCpp {};
template<> struct NumPyToCpp<DtId::FLOAT>  { using type = float; };
template<> struct NumPyToCpp<DtId::DOUBLE> { using type = double; };
template<> struct NumPyToCpp<DtId::BOOL>   { using type = bool; };
template<> struct NumPyToCpp<DtId::INT16>  { using type = Int16; };
template<> struct NumPyToCpp<DtId::INT32>  { using type = Int32; };
template<> struct NumPyToCpp<DtId::INT64>  { using type = Int64; };
template<> struct NumPyToCpp<DtId::UINT32> { using type = Index32; };
template<> struct NumPyToCpp<DtId::UINT64> { using type = Index64; };
//template<> struct NumPyToCpp<DtId::HALF>   { using type = math::half; };


#if 0
template<typename T> struct CppToNumPy { static const DtId typeId = DtId::NONE; };
template<> struct CppToNumPy<float>    { static const DtId typeId = DtId::FLOAT; };
template<> struct CppToNumPy<double>   { static const DtId typeId = DtId::DOUBLE; };
template<> struct CppToNumPy<bool>     { static const DtId typeId = DtId::BOOL; };
template<> struct CppToNumPy<Int16>    { static const DtId typeId = DtId::INT16; };
template<> struct CppToNumPy<Int32>    { static const DtId typeId = DtId::INT32; };
template<> struct CppToNumPy<Int64>    { static const DtId typeId = DtId::INT64; };
template<> struct CppToNumPy<Index32>  { static const DtId typeId = DtId::UINT32; };
template<> struct CppToNumPy<Index64>  { static const DtId typeId = DtId::UINT64; };
//template<> struct CppToNumPy<math::half>     { static const DtId typeId = DtId::HALF; };
#endif


// Return the ID number of the given NumPy array's data type.
/// @todo Revisit this if and when py::numpy::dtype ever provides a type number accessor.
inline DtId
arrayTypeId(const py::array& array)
{
    const auto dtype = array.dtype();
    if (dtype.is(py::dtype::of<float>())) return DtId::FLOAT;
    if (dtype.is(py::dtype::of<double>())) return DtId::DOUBLE;
    if (dtype.is(py::dtype::of<bool>())) return DtId::BOOL;
    if (dtype.is(py::dtype::of<Int16>())) return DtId::INT16;
    if (dtype.is(py::dtype::of<Int32>())) return DtId::INT32;
    if (dtype.is(py::dtype::of<Int64>())) return DtId::INT64;
    if (dtype.is(py::dtype::of<Index32>())) return DtId::UINT32;
    if (dtype.is(py::dtype::of<Index64>())) return DtId::UINT64;
    //if (dtype.is(py::dtype::of<math::half>())) return DtId::HALF;
    throw openvdb::TypeError{};
=======
    throw nb::python_error();
>>>>>>> 5ff0edc2
}

template<typename GridType>
inline void
copyToArrayScalar(GridType&, const nb::object&, nb::object)
{
    PyErr_SetString(PyExc_NotImplementedError, "this module was built without NumPy support");
    throw nb::python_error();
}

template<typename GridType>
inline void
copyToArrayVector(GridType&, const nb::object&, nb::object)
{
    PyErr_SetString(PyExc_NotImplementedError, "this module was built without NumPy support");
    throw nb::python_error();
}

#else // if defined(PY_OPENVDB_USE_NUMPY)

template<typename GridType>
inline void
copyFromArrayScalar(GridType& grid, nb::ndarray<nb::numpy> array, const Coord& origin, const typename GridType::ValueType& tolerance)
{
    if (array.ndim() != 3) {
        std::stringstream ss;
        ss << "Expected array with ndim = 3, found array with ndim = " << array.ndim();
        throw nb::value_error(ss.str().c_str());
    }

    // Compute the bounding box of the region of the grid that is to be copied from or to.
    // origin specifies the coordinates (i, j, k) of the voxel at which to start populating data.
    // Voxel (i, j, k) will correspond to array element (0, 0, 0).
    CoordBBox bbox(origin, origin + Coord(static_cast<Int32>(array.shape(0)), static_cast<Int32>(array.shape(1)), static_cast<Int32>(array.shape(2))) - Coord(1));
    if (array.dtype() == nb::dtype<float>()) {
        tools::Dense<float> valArray(bbox, reinterpret_cast<float*>(array.data()));
        tools::copyFromDense(valArray, grid, tolerance);
    } else if (array.dtype() == nb::dtype<double>()) {
        tools::Dense<double> valArray(bbox, reinterpret_cast<double*>(array.data()));
        tools::copyFromDense(valArray, grid, tolerance);
    } else if (array.dtype() == nb::dtype<bool>()) {
        tools::Dense<bool> valArray(bbox, reinterpret_cast<bool*>(array.data()));
        tools::copyFromDense(valArray, grid, tolerance);
    } else if (array.dtype() == nb::dtype<Int16>()) {
        tools::Dense<Int16> valArray(bbox, reinterpret_cast<Int16*>(array.data()));
        tools::copyFromDense(valArray, grid, tolerance);
    } else if (array.dtype() == nb::dtype<Int32>()) {
        tools::Dense<Int32> valArray(bbox, reinterpret_cast<Int32*>(array.data()));
        tools::copyFromDense(valArray, grid, tolerance);
    } else if (array.dtype() == nb::dtype<Int64>()) {
        tools::Dense<Int64> valArray(bbox, reinterpret_cast<Int64*>(array.data()));
        tools::copyFromDense(valArray, grid, tolerance);
    } else if (array.dtype() == nb::dtype<Index32>()) {
        tools::Dense<Index32> valArray(bbox, reinterpret_cast<Index32*>(array.data()));
        tools::copyFromDense(valArray, grid, tolerance);
    } else if (array.dtype() == nb::dtype<Index64>()) {
        tools::Dense<Index64> valArray(bbox, reinterpret_cast<Index64*>(array.data()));
        tools::copyFromDense(valArray, grid, tolerance);
    } else {
        throw openvdb::TypeError();
    }
}

template<typename GridType>
inline void
copyFromArrayVector(GridType& grid, nb::ndarray<nb::numpy> array, const Coord& origin, const typename GridType::ValueType& tolerance)
{
    if (array.ndim() != 4) {
        std::stringstream ss;
        ss << "Expected array with ndim = 4, found array with ndim = " << array.ndim();
        throw nb::value_error(ss.str().c_str());
    }

    // Compute the bounding box of the region of the grid that is to be copied from or to.
    // origin specifies the coordinates (i, j, k) of the voxel at which to start populating data.
    // Voxel (i, j, k) will correspond to array element (0, 0, 0).
    CoordBBox bbox(origin, origin + Coord(static_cast<Int32>(array.shape(0)), static_cast<Int32>(array.shape(1)), static_cast<Int32>(array.shape(2))) - Coord(1));
    if (array.dtype() == nb::dtype<float>()) {
        tools::Dense<math::Vec3<float>> valArray(bbox, reinterpret_cast<math::Vec3<float>*>(array.data()));
        tools::copyFromDense(valArray, grid, tolerance);
    } else if (array.dtype() == nb::dtype<double>()) {
        tools::Dense<math::Vec3<double>> valArray(bbox, reinterpret_cast<math::Vec3<double>*>(array.data()));
        tools::copyFromDense(valArray, grid, tolerance);
    } else if (array.dtype() == nb::dtype<bool>()) {
        tools::Dense<math::Vec3<bool>> valArray(bbox, reinterpret_cast<math::Vec3<bool>*>(array.data()));
        tools::copyFromDense(valArray, grid, tolerance);
    } else if (array.dtype() == nb::dtype<Int16>()) {
        tools::Dense<math::Vec3<Int16>> valArray(bbox, reinterpret_cast<math::Vec3<Int16>*>(array.data()));
        tools::copyFromDense(valArray, grid, tolerance);
    } else if (array.dtype() == nb::dtype<Int32>()) {
        tools::Dense<math::Vec3<Int32>> valArray(bbox, reinterpret_cast<math::Vec3<Int32>*>(array.data()));
        tools::copyFromDense(valArray, grid, tolerance);
    } else if (array.dtype() == nb::dtype<Int64>()) {
        tools::Dense<math::Vec3<Int64>> valArray(bbox, reinterpret_cast<math::Vec3<Int64>*>(array.data()));
        tools::copyFromDense(valArray, grid, tolerance);
    } else if (array.dtype() == nb::dtype<Index32>()) {
        tools::Dense<math::Vec3<Index32>> valArray(bbox, reinterpret_cast<math::Vec3<Index32>*>(array.data()));
        tools::copyFromDense(valArray, grid, tolerance);
    } else if (array.dtype() == nb::dtype<Index64>()) {
        tools::Dense<math::Vec3<Index64>> valArray(bbox, reinterpret_cast<math::Vec3<Index64>*>(array.data()));
        tools::copyFromDense(valArray, grid, tolerance);
    } else {
        throw openvdb::TypeError();
    }
}

template<typename GridType>
inline void
copyToArrayScalar(GridType& grid, nb::ndarray<nb::numpy> array, const Coord& origin)
{
    if (array.ndim() != 3) {
        std::stringstream ss;
        ss << "Expected array with ndim = 3, found array with ndim = " << array.ndim();
        throw nb::value_error(ss.str().c_str());
    }

    // Compute the bounding box of the region of the grid that is to be copied from or to.
    // origin specifies the coordinates (i, j, k) of the voxel at which to start populating data.
    // Voxel (i, j, k) will correspond to array element (0, 0, 0).
    CoordBBox bbox(origin, origin + Coord(static_cast<Int32>(array.shape(0)), static_cast<Int32>(array.shape(1)), static_cast<Int32>(array.shape(2))) - Coord(1));
    if (array.dtype() == nb::dtype<float>()) {
        tools::Dense<float> valArray(bbox, reinterpret_cast<float*>(array.data()));
        tools::copyToDense(grid, valArray);
    } else if (array.dtype() == nb::dtype<double>()) {
        tools::Dense<double> valArray(bbox, reinterpret_cast<double*>(array.data()));
        tools::copyToDense(grid, valArray);
    } else if (array.dtype() == nb::dtype<bool>()) {
        tools::Dense<bool> valArray(bbox, reinterpret_cast<bool*>(array.data()));
        tools::copyToDense(grid, valArray);
    } else if (array.dtype() == nb::dtype<Int16>()) {
        tools::Dense<Int16> valArray(bbox, reinterpret_cast<Int16*>(array.data()));
        tools::copyToDense(grid, valArray);
    } else if (array.dtype() == nb::dtype<Int32>()) {
        tools::Dense<Int32> valArray(bbox, reinterpret_cast<Int32*>(array.data()));
        tools::copyToDense(grid, valArray);
    } else if (array.dtype() == nb::dtype<Int64>()) {
        tools::Dense<Int64> valArray(bbox, reinterpret_cast<Int64*>(array.data()));
        tools::copyToDense(grid, valArray);
    } else if (array.dtype() == nb::dtype<Index32>()) {
        tools::Dense<Index32> valArray(bbox, reinterpret_cast<Index32*>(array.data()));
        tools::copyToDense(grid, valArray);
    } else if (array.dtype() == nb::dtype<Index64>()) {
        tools::Dense<Index64> valArray(bbox, reinterpret_cast<Index64*>(array.data()));
        tools::copyToDense(grid, valArray);
    } else {
        throw openvdb::TypeError();
    }
}

template<typename GridType>
inline void
copyToArrayVector(GridType& grid, nb::ndarray<nb::numpy> array, const Coord& origin)
{
    if (array.ndim() != 4) {
        std::stringstream ss;
        ss << "Expected array with ndim = 4, found array with ndim = " << array.ndim();
        throw nb::value_error(ss.str().c_str());
    }

    // Compute the bounding box of the region of the grid that is to be copied from or to.
    // origin specifies the coordinates (i, j, k) of the voxel at which to start populating data.
    // Voxel (i, j, k) will correspond to array element (0, 0, 0).
    CoordBBox bbox(origin, origin + Coord(static_cast<Int32>(array.shape(0)), static_cast<Int32>(array.shape(1)), static_cast<Int32>(array.shape(2))) - Coord(1));
    if (array.dtype() == nb::dtype<float>()) {
        tools::Dense<math::Vec3<float>> valArray(bbox, reinterpret_cast<math::Vec3<float>*>(array.data()));
        tools::copyToDense(grid, valArray);
    } else if (array.dtype() == nb::dtype<double>()) {
        tools::Dense<math::Vec3<double>> valArray(bbox, reinterpret_cast<math::Vec3<double>*>(array.data()));
        tools::copyToDense(grid, valArray);
    } else if (array.dtype() == nb::dtype<bool>()) {
        tools::Dense<math::Vec3<bool>> valArray(bbox, reinterpret_cast<math::Vec3<bool>*>(array.data()));
        tools::copyToDense(grid, valArray);
    } else if (array.dtype() == nb::dtype<Int16>()) {
        tools::Dense<math::Vec3<Int16>> valArray(bbox, reinterpret_cast<math::Vec3<Int16>*>(array.data()));
        tools::copyToDense(grid, valArray);
    } else if (array.dtype() == nb::dtype<Int32>()) {
        tools::Dense<math::Vec3<Int32>> valArray(bbox, reinterpret_cast<math::Vec3<Int32>*>(array.data()));
        tools::copyToDense(grid, valArray);
    } else if (array.dtype() == nb::dtype<Int64>()) {
        tools::Dense<math::Vec3<Int64>> valArray(bbox, reinterpret_cast<math::Vec3<Int64>*>(array.data()));
        tools::copyToDense(grid, valArray);
    } else if (array.dtype() == nb::dtype<Index32>()) {
        tools::Dense<math::Vec3<Index32>> valArray(bbox, reinterpret_cast<math::Vec3<Index32>*>(array.data()));
        tools::copyToDense(grid, valArray);
    } else if (array.dtype() == nb::dtype<Index64>()) {
        tools::Dense<math::Vec3<Index64>> valArray(bbox, reinterpret_cast<math::Vec3<Index64>*>(array.data()));
        tools::copyToDense(grid, valArray);
    } else {
        throw openvdb::TypeError();
    }
}

#endif // defined(PY_OPENVDB_USE_NUMPY)


////////////////////////////////////////


#ifndef PY_OPENVDB_USE_NUMPY

template<typename GridType>
inline typename GridType::Ptr
meshToLevelSet(nb::object, nb::object, nb::object, nb::object, nb::object)
{
    PyErr_SetString(PyExc_NotImplementedError, "this module was built without NumPy support");
    throw nb::python_error();
    return typename GridType::Ptr();
}

template<typename GridType>
inline typename GridType::Ptr
meshToSignedDistanceField(nb::object, nb::object, nb::object, nb::object, nb::object, nb::object)
{
    PyErr_SetString(PyExc_NotImplementedError, "this module was built without NumPy support");
    throw nb::python_error();
    return typename GridType::Ptr();
}

template<typename GridType>
inline nb::object
volumeToQuadMesh(const GridType&, nb::object)
{
    PyErr_SetString(PyExc_NotImplementedError, "this module was built without NumPy support");
    throw nb::python_error();
    return nb::object();
}

template<typename GridType>
inline nb::object
volumeToMesh(const GridType&, nb::object, nb::object)
{
    PyErr_SetString(PyExc_NotImplementedError, "this module was built without NumPy support");
    throw nb::python_error();
    return nb::object();
}

#else // if defined(PY_OPENVDB_USE_NUMPY)

/// @brief Given NumPy arrays of points, triangle indices, and quad indices,
/// call tools::meshToLevelSet() to generate a level set grid.
template<typename GridType>
inline typename GridType::Ptr
meshToLevelSet(
        nb::ndarray<float, nb::shape<-1, 3>, nb::device::cpu> pointsObj,
        std::optional<nb::ndarray<Index32, nb::shape<-1, 3>, nb::device::cpu>>& trianglesObj,
        std::optional<nb::ndarray<Index32, nb::shape<-1, 4>, nb::device::cpu>>& quadsObj,
        math::Transform::Ptr xform, float halfWidth)
{
    // Extract the list of mesh vertices from the arguments to this method.
    std::vector<Vec3s> points(pointsObj.shape(0));
    // Copy values from the array to the vector.
    for (size_t i = 0; i < pointsObj.shape(0); ++i)
        points[i] = Vec3s(pointsObj(i, 0), pointsObj(i, 1), pointsObj(i, 2));

    // Extract the list of triangle indices from the arguments to this method.
    std::vector<Vec3I> triangles;
    if (trianglesObj) {
        triangles.resize(trianglesObj->shape(0));
         for (size_t i = 0; i < trianglesObj->shape(0); ++i)
             triangles[i] = Vec3I((*trianglesObj)(i, 0), (*trianglesObj)(i, 1), (*trianglesObj)(i, 2));
    }

    // Extract the list of quad indices from the arguments to this method.
     std::vector<Vec4I> quads;
    if (quadsObj) {
        quads.resize(quadsObj->shape(0));
         for (size_t i = 0; i < quadsObj->shape(0); ++i)
             quads[i] = Vec4I((*quadsObj)(i, 0), (*quadsObj)(i, 1), (*quadsObj)(i, 2), (*quadsObj)(i, 3));
    }

    // Generate and return a level set grid.
    if (xform) {
        return tools::meshToLevelSet<GridType>(*xform, points, triangles, quads, halfWidth);
    }
    else {
        math::Transform::Ptr identity = math::Transform::createLinearTransform();
        return tools::meshToLevelSet<GridType>(*identity, points, triangles, quads, halfWidth);
    }
}

template<typename GridType>
inline typename GridType::Ptr
meshToSignedDistanceField(
        nb::ndarray<float, nb::shape<-1, 3>, nb::device::cpu> pointsObj,
        std::optional<nb::ndarray<Index32, nb::shape<-1, 3>, nb::device::cpu>>& trianglesObj,
        std::optional<nb::ndarray<Index32, nb::shape<-1, 4>, nb::device::cpu>>& quadsObj,
        math::Transform::Ptr xform, float exBandWidth, float inBandWidth)
{
<<<<<<< HEAD
    auto validate2DArray = [](py::array array, Py_ssize_t N) {
        if (array.ndim() != 2 || array.shape(1) != N) {
            std::ostringstream os;
            os << "Expected a 2-dimensional numpy.ndarray with shape(1) = "<< N;
            os << ", found " << array.ndim() << "-dimensional array with shape = (";
            for (Py_ssize_t i = 0; i < array.ndim(); ++i) {
                os << array.shape(i);
                if (i != array.ndim() - 1)
                    os << ", ";
            }
            os <<").";
            throw py::type_error(os.str());
        }
    };

=======
>>>>>>> 5ff0edc2
    // Extract the list of mesh vertices from the arguments to this method.
    std::vector<Vec3s> points(pointsObj.shape(0));
    // Copy values from the array to the vector.
    for (size_t i = 0; i < pointsObj.shape(0); ++i)
        points[i] = Vec3s(pointsObj(i, 0), pointsObj(i, 1), pointsObj(i, 2));

    // Extract the list of triangle indices from the arguments to this method.
    std::vector<Vec3I> triangles;
    if (trianglesObj) {
        triangles.resize(trianglesObj->shape(0));
         for (size_t i = 0; i < trianglesObj->shape(0); ++i)
             triangles[i] = Vec3I((*trianglesObj)(i, 0), (*trianglesObj)(i, 1), (*trianglesObj)(i, 2));
    }

    // Extract the list of quad indices from the arguments to this method.
     std::vector<Vec4I> quads;
    if (quadsObj) {
        quads.resize(quadsObj->shape(0));
         for (size_t i = 0; i < quadsObj->shape(0); ++i)
             quads[i] = Vec4I((*quadsObj)(i, 0), (*quadsObj)(i, 1), (*quadsObj)(i, 2), (*quadsObj)(i, 3));
    }

    // Generate and return a level set grid.
    if (xform) {
        return tools::meshToSignedDistanceField<GridType>(*xform, points, triangles, quads, exBandWidth, inBandWidth);
    }
    else {
        math::Transform::Ptr identity = math::Transform::createLinearTransform();
        return tools::meshToSignedDistanceField<GridType>(*identity, points, triangles, quads, exBandWidth, inBandWidth);
    }
}

template<typename GridType, typename std::enable_if_t<!std::is_scalar<typename GridType::ValueType>::value>* = nullptr>
inline std::tuple<nb::ndarray<nb::numpy, float>, nb::ndarray<nb::numpy, Index32> >
volumeToQuadMesh(const GridType&, double)
{
    OPENVDB_THROW(TypeError, "volume to mesh conversion is supported only for scalar grids");
}

template<typename GridType, typename std::enable_if_t<std::is_scalar<typename GridType::ValueType>::value>* = nullptr>
inline std::tuple<nb::ndarray<nb::numpy, float>, nb::ndarray<nb::numpy, Index32> >
volumeToQuadMesh(const GridType& grid, double isovalue)
{
    // Mesh the input grid and populate lists of mesh vertices and face vertex indices.
    auto points = new std::vector<Vec3s>();
    auto quads = new std::vector<Vec4I>();
    tools::volumeToMesh(grid, *points, *quads, isovalue);

<<<<<<< HEAD
    std::vector<Py_ssize_t> shape = { static_cast<Py_ssize_t>(points.size()), 3 };
    std::vector<Py_ssize_t> strides = { 3 * static_cast<Py_ssize_t>(sizeof(float)), static_cast<Py_ssize_t>(sizeof(float))};
    py::array_t<float> pointArrayObj(py::buffer_info(points.data(), sizeof(float), py::format_descriptor<float>::format(), 2, shape, strides));

    shape = { static_cast<Py_ssize_t>(quads.size()), 4 };
    strides = { 4 * static_cast<Py_ssize_t>(sizeof(Index32)), static_cast<Py_ssize_t>(sizeof(Index32))};
    py::array_t<Index32> quadArrayObj(py::buffer_info(quads.data(), sizeof(Index32), py::format_descriptor<Index32>::format(), 2, shape, strides));
=======
    nb::capsule pointsDeleter(points, [](void* p) noexcept {
        delete (std::vector<Vec3s>*) p;
    });
    nb::ndarray<nb::numpy, float> pointArray(points->data(), {points->size(), 3}, pointsDeleter, {3, 1});

    nb::capsule quadsDeleter(quads, [](void* p) noexcept {
        delete (std::vector<Vec4I>*) p;
    });
    nb::ndarray<nb::numpy, Index32> quadArray(quads->data(), {quads->size(), 4}, quadsDeleter, {4, 1});
>>>>>>> 5ff0edc2

    return std::make_tuple(pointArray, quadArray);
}

template<typename GridType, typename std::enable_if_t<!std::is_scalar<typename GridType::ValueType>::value>* = nullptr>
inline std::tuple<nb::ndarray<nb::numpy, float>, nb::ndarray<nb::numpy, Index32>, nb::ndarray<nb::numpy, Index32> >
volumeToMesh(const GridType&, double, double)
{
    OPENVDB_THROW(TypeError, "volume to mesh conversion is supported only for scalar grids");
}

template<typename GridType, typename std::enable_if_t<std::is_scalar<typename GridType::ValueType>::value>* = nullptr>
inline std::tuple<nb::ndarray<nb::numpy, float>, nb::ndarray<nb::numpy, Index32>, nb::ndarray<nb::numpy, Index32> >
volumeToMesh(const GridType& grid, double isovalue, double adaptivity)
{
    // Mesh the input grid and populate lists of mesh vertices and face vertex indices.
<<<<<<< HEAD
    std::vector<Vec3s> points;
    std::vector<Vec3I> triangles;
    std::vector<Vec4I> quads;
    tools::volumeToMesh(grid, points, triangles, quads, isovalue, adaptivity);

    // Create a deep copy of the array (because the point vector will be destroyed
    // when this function returns).

    std::vector<Py_ssize_t> shape = { static_cast<Py_ssize_t>(points.size()), 3 };
    std::vector<Py_ssize_t> strides = { 3 * static_cast<Py_ssize_t>(sizeof(float)), static_cast<Py_ssize_t>(sizeof(float))};
    py::buffer_info pointInfo(points.data(), sizeof(float), py::format_descriptor<float>::format(), 2, shape, strides);
    py::array_t<float> pointArray(pointInfo);

    shape = { static_cast<Py_ssize_t>(triangles.size()), 3 };
    strides = { 3 * static_cast<Py_ssize_t>(sizeof(Index32)), static_cast<Py_ssize_t>(sizeof(Index32))};
    py::buffer_info triangleInfo(triangles.data(), sizeof(Index32), py::format_descriptor<Index32>::format(), 2, shape, strides);
    py::array_t<Index32> triangleArray(triangleInfo);

    shape = { static_cast<Py_ssize_t>(quads.size()), 4 };
    strides = { 4 * static_cast<Py_ssize_t>(sizeof(Index32)), static_cast<Py_ssize_t>(sizeof(Index32))};
    py::buffer_info quadInfo(quads.data(), sizeof(Index32), py::format_descriptor<Index32>::format(), 2, shape, strides);
    py::array_t<Index32> quadArray(quadInfo);
=======
    auto points = new std::vector<Vec3s>();
    auto triangles = new std::vector<Vec3I>();
    auto quads = new std::vector<Vec4I>();
    tools::volumeToMesh(grid, *points, *triangles, *quads, isovalue, adaptivity);

    nb::capsule pointsDeleter(points, [](void* p) noexcept {
        delete (std::vector<Vec3s>*) p;
    });
    nb::ndarray<nb::numpy, float> pointArray(points->data(), {points->size(), 3}, pointsDeleter, {3, 1});

    nb::capsule trianglesDeleter(triangles, [](void* p) noexcept {
        delete (std::vector<Vec3I>*) p;
    });
    nb::ndarray<nb::numpy, Index32> triangleArray(triangles->data(), {triangles->size(), 3}, trianglesDeleter, {3, 1});

    nb::capsule quadsDeleter(quads, [](void* p) noexcept {
        delete (std::vector<Vec4I>*) p;
    });
    nb::ndarray<nb::numpy, Index32> quadArray(quads->data(), {quads->size(), 4}, quadsDeleter, {4, 1});
>>>>>>> 5ff0edc2

    return std::make_tuple(pointArray, triangleArray, quadArray);
}

#endif // defined(PY_OPENVDB_USE_NUMPY)


////////////////////////////////////////


template<typename GridType, typename IterType>
inline void
applyMap(const char* methodName, GridType& grid, nb::object funcObj)
{
    using ValueT = typename GridType::ValueType;

    for (IterType it = grid.tree().template begin<IterType>(); it; ++it) {
        // Evaluate the functor.
        nb::object result = funcObj(*it);

        // Verify that the result is of type GridType::ValueType.
        try {
            nb::cast<ValueT>(result);
        } catch (nb::cast_error&) {
            std::ostringstream os;
            os << "expected callable argument to ";
            os << pyutil::GridTraits<GridType>::name();
            os << "." << methodName << "() to return ";
            os << openvdb::typeNameAsString<ValueT>();
            os << ", found " << pyutil::className(result);
            throw nb::type_error(os.str().c_str());
        }

        it.setValue(nb::cast<ValueT>(result));
    }
}


template<typename GridType>
inline void
mapOn(GridType& grid, nb::object funcObj)
{
    applyMap<GridType, typename GridType::ValueOnIter>("mapOn", grid, funcObj);
}


template<typename GridType>
inline void
mapOff(GridType& grid, nb::object funcObj)
{
    applyMap<GridType, typename GridType::ValueOffIter>("mapOff", grid, funcObj);
}


template<typename GridType>
inline void
mapAll(GridType& grid, nb::object funcObj)
{
    applyMap<GridType, typename GridType::ValueAllIter>("mapAll", grid, funcObj);
}


////////////////////////////////////////


template<typename GridType>
struct TreeCombineOp
{
    using TreeT = typename GridType::TreeType;
    using ValueT = typename GridType::ValueType;

    TreeCombineOp(const std::function<typename GridType::ValueType(typename GridType::ValueType, typename GridType::ValueType)>& _op): op(_op) {}
    void operator()(const ValueT& a, const ValueT& b, ValueT& result)
    {
        result = op(a, b);
    }
    const std::function<typename GridType::ValueType(typename GridType::ValueType, typename GridType::ValueType)>& op;
};


template<typename GridType>
inline void
combine(GridType& grid, GridType& otherGrid, const std::function<typename GridType::ValueType(typename GridType::ValueType, typename GridType::ValueType)>& func)
{
    TreeCombineOp<GridType> op(func);
    grid.tree().combine(otherGrid.tree(), op, /*prune=*/true);
}


////////////////////////////////////////


template<typename GridType>
inline typename GridType::Ptr
createLevelSetSphere(float radius, const openvdb::Vec3f& center, float voxelSize, float halfWidth)
{
    return tools::createLevelSetSphere<GridType>(radius, center, voxelSize, halfWidth);
}


////////////////////////////////////////


template<typename GridT, typename IterT> class IterWrap; // forward declaration

//
// Type traits for various iterators
//
template<typename GridT, typename IterT> struct IterTraits
{
    // IterT    the type of the iterator
    // name()   function returning the base name of the iterator type (e.g., "ValueOffIter")
    // descr()  function returning a string describing the iterator
    // begin()  function returning a begin iterator for a given grid
};

template<typename GridT> struct IterTraits<GridT, typename GridT::ValueOnCIter>
{
    using IterT = typename GridT::ValueOnCIter;
    static std::string name() { return "ValueOnCIter"; }
    static std::string descr()
    {
        return std::string("Read-only iterator over the active values (tile and voxel)\nof a ")
            + pyutil::GridTraits<typename std::remove_const<GridT>::type>::name();
    }
    static IterWrap<const GridT, IterT> begin(typename GridT::Ptr g)
    {
        return IterWrap<const GridT, IterT>(g, g->cbeginValueOn());
    }
}; // IterTraits<ValueOnCIter>

template<typename GridT> struct IterTraits<GridT, typename GridT::ValueOffCIter>
{
    using IterT = typename GridT::ValueOffCIter;
    static std::string name() { return "ValueOffCIter"; }
    static std::string descr()
    {
        return std::string("Read-only iterator over the inactive values (tile and voxel)\nof a ")
            + pyutil::GridTraits<typename std::remove_const<GridT>::type>::name();
    }
    static IterWrap<const GridT, IterT> begin(typename GridT::Ptr g)
    {
        return IterWrap<const GridT, IterT>(g, g->cbeginValueOff());
    }
}; // IterTraits<ValueOffCIter>

template<typename GridT> struct IterTraits<GridT, typename GridT::ValueAllCIter>
{
    using IterT = typename GridT::ValueAllCIter;
    static std::string name() { return "ValueAllCIter"; }
    static std::string descr()
    {
        return std::string("Read-only iterator over all tile and voxel values of a ")
            + pyutil::GridTraits<typename std::remove_const<GridT>::type>::name();
    }
    static IterWrap<const GridT, IterT> begin(typename GridT::Ptr g)
    {
        return IterWrap<const GridT, IterT>(g, g->cbeginValueAll());
    }
}; // IterTraits<ValueAllCIter>

template<typename GridT> struct IterTraits<GridT, typename GridT::ValueOnIter>
{
    using IterT = typename GridT::ValueOnIter;
    static std::string name() { return "ValueOnIter"; }
    static std::string descr()
    {
        return std::string("Read/write iterator over the active values (tile and voxel)\nof a ")
            + pyutil::GridTraits<typename std::remove_const<GridT>::type>::name();
    }
    static IterWrap<GridT, IterT> begin(typename GridT::Ptr g)
    {
        return IterWrap<GridT, IterT>(g, g->beginValueOn());
    }
}; // IterTraits<ValueOnIter>

template<typename GridT> struct IterTraits<GridT, typename GridT::ValueOffIter>
{
    using IterT = typename GridT::ValueOffIter;
    static std::string name() { return "ValueOffIter"; }
    static std::string descr()
    {
        return std::string("Read/write iterator over the inactive values (tile and voxel)\nof a ")
            + pyutil::GridTraits<typename std::remove_const<GridT>::type>::name();
    }
    static IterWrap<GridT, IterT> begin(typename GridT::Ptr g)
    {
        return IterWrap<GridT, IterT>(g, g->beginValueOff());
    }
}; // IterTraits<ValueOffIter>

template<typename GridT> struct IterTraits<GridT, typename GridT::ValueAllIter>
{
    using IterT = typename GridT::ValueAllIter;
    static std::string name() { return "ValueAllIter"; }
    static std::string descr()
    {
        return std::string("Read/write iterator over all tile and voxel values of a ")
            + pyutil::GridTraits<typename std::remove_const<GridT>::type>::name();
    }
    static IterWrap<GridT, IterT> begin(typename GridT::Ptr g)
    {
        return IterWrap<GridT, IterT>(g, g->beginValueAll());
    }
}; // IterTraits<ValueAllIter>


////////////////////////////////////////


// Helper class to modify a grid through a non-const iterator
template<typename GridT, typename IterT>
struct IterItemSetter
{
    using ValueT = typename GridT::ValueType;
    static void setValue(const IterT& iter, const ValueT& val) { iter.setValue(val); }
    static void setActive(const IterT& iter, bool on) { iter.setActiveState(on); }
};

// Partial specialization for const iterators
template<typename GridT, typename IterT>
struct IterItemSetter<const GridT, IterT>
{
    using ValueT = typename GridT::ValueType;
    static void setValue(const IterT&, const ValueT&)
    {
        throw nb::attribute_error("can't set attribute 'value'");
    }
    static void setActive(const IterT&, bool /*on*/)
    {
        throw nb::attribute_error("can't set attribute 'active'");
    }
};


/// @brief Value returned by the next() method of a grid's value iterator
/// @details This class allows both dictionary-style (e.g., items["depth"]) and
/// attribute access (e.g., items.depth) to the items returned by an iterator.
/// @todo Create a reusable base class for "named dicts" like this?
template<typename _GridT, typename _IterT>
class IterValueProxy
{
public:
    using GridT = _GridT;
    using IterT = _IterT;
    using ValueT = typename GridT::ValueType;
    using SetterT = IterItemSetter<GridT, IterT>;

    IterValueProxy(typename GridT::ConstPtr grid, const IterT& iter): mGrid(grid), mIter(iter) {}

    IterValueProxy copy() const { return *this; }

    typename GridT::ConstPtr parent() const { return mGrid; }

    ValueT getValue() const { return *mIter; }
    bool getActive() const { return mIter.isValueOn(); }
    Index getDepth() const { return mIter.getDepth(); }
    Coord getBBoxMin() const { return mIter.getBoundingBox().min(); }
    Coord getBBoxMax() const { return mIter.getBoundingBox().max(); }
    Index64 getVoxelCount() const { return mIter.getVoxelCount(); }

    void setValue(const ValueT& val) { SetterT::setValue(mIter, val); }
    void setActive(bool on) { SetterT::setActive(mIter, on); }

    /// Return this dictionary's keys as a list of C strings.
    static const char* const * keys()
    {
        static const char* const sKeys[] = {
            "value", "active", "depth", "min", "max", "count", nullptr
        };
        return sKeys;
    }

    /// Return @c true if the given string is a valid key.
    static bool hasKey(const std::string& key)
    {
        for (int i = 0; keys()[i] != nullptr; ++i) {
            if (key == keys()[i]) return true;
        }
        return false;
    }

    /// Return this dictionary's keys as a Python list of Python strings.
    static std::vector<std::string> getKeys()
    {
        std::vector<std::string> keyList;
        for (int i = 0; keys()[i] != nullptr; ++i)
            keyList.push_back(keys()[i]);
        return keyList;
    }

    /// @brief Return the value for the given key.
    /// @throw KeyError if the key is invalid
    nb::object getItem(nb::object keyObj) const
    {
        if (nb::isinstance<std::string>(keyObj)) {
            const std::string key = nb::cast<std::string>(keyObj);
            if (key == "value") return nb::cast(this->getValue());
            else if (key == "active") return nb::cast(this->getActive());
            else if (key == "depth") return nb::cast(this->getDepth());
            else if (key == "min") return nb::cast(this->getBBoxMin());
            else if (key == "max") return nb::cast(this->getBBoxMax());
            else if (key == "count") return nb::cast(this->getVoxelCount());
        }
        throw nb::key_error(nb::cast<std::string>(keyObj.attr("__repr__")()).c_str());
        return nb::object();
    }

    /// @brief Set the value for the given key.
    /// @throw KeyError if the key is invalid
    /// @throw AttributeError if the key refers to a read-only item
    void setItem(nb::object keyObj, nb::object valObj)
    {
        if (nb::isinstance<std::string>(keyObj)) {
            const std::string key = nb::cast<std::string>(keyObj);
            if (key == "value") {
                this->setValue(nb::cast<ValueT>(valObj)); return;
            } else if (key == "active") {
                this->setActive(nb::cast<bool>(valObj)); return;
            } else if (this->hasKey(key)) {
                std::ostringstream os;
                os << "can't set attribute '";
                os << nb::cast<std::string>(keyObj.attr("__repr__")());
                os << "'";
                throw nb::attribute_error(os.str().c_str());
            }
        }
        throw nb::key_error(nb::cast<std::string>(keyObj.attr("__repr__")()).c_str());
    }

    bool operator==(const IterValueProxy& other) const
    {
        return (other.getActive() == this->getActive()
            && other.getDepth() == this->getDepth()
            && math::isExactlyEqual(other.getValue(), this->getValue())
            && other.getBBoxMin() == this->getBBoxMin()
            && other.getBBoxMax() == this->getBBoxMax()
            && other.getVoxelCount() == this->getVoxelCount());
    }
    bool operator!=(const IterValueProxy& other) const { return !(*this == other); }

    /// Print this dictionary to a stream.
    std::ostream& put(std::ostream& os) const
    {
        // valuesAsStrings = ["%s: %s" % key, repr(this[key]) for key in this.keys()]
        nb::list valuesAsStrings;
        for (int i = 0; this->keys()[i] != nullptr; ++i) {
            nb::str
                key(this->keys()[i]),
                val(this->getItem(key).attr("__repr__")());
            valuesAsStrings.append(nb::str("'%s': %s").format(nb::make_tuple(key, val)));
        }
        // print ", ".join(valuesAsStrings)
        nb::object joined = nb::str(", ").attr("join")(valuesAsStrings);
        std::string s = nb::cast<std::string>(joined);
        os << "{" << s << "}";
        return os;
    }
    /// Return a string describing this dictionary.
    std::string info() const { std::ostringstream os; os << *this; return os.str(); }

private:
    // To keep the iterator's grid from being deleted (leaving the iterator dangling),
    // store a shared pointer to the grid.
    const typename GridT::ConstPtr mGrid;
    const IterT mIter; // the iterator may not be incremented
}; // class IterValueProxy


template<typename GridT, typename IterT>
inline std::ostream&
operator<<(std::ostream& os, const IterValueProxy<GridT, IterT>& iv) { return iv.put(os); }


////////////////////////////////////////


/// Wrapper for a grid's value iterator classes
template<typename _GridT, typename _IterT>
class IterWrap
{
public:
    using GridT = _GridT;
    using IterT = _IterT;
    using ValueT = typename GridT::ValueType;
    using IterValueProxyT = IterValueProxy<GridT, IterT>;
    using Traits = IterTraits<GridT, IterT>;

    IterWrap(typename GridT::ConstPtr grid, const IterT& iter): mGrid(grid), mIter(iter) {}

    typename GridT::ConstPtr parent() const { return mGrid; }

    /// Return an IterValueProxy for the current iterator position.
    IterValueProxyT next()
    {
        if (!mIter) {
            throw nb::stop_iteration("no more values");
        }
        IterValueProxyT result(mGrid, mIter);
        ++mIter;
        return result;
    }

    static nb::object returnSelf(const nb::object& obj) { return obj; }

    /// @brief Define a Python wrapper class for this C++ class and another for
    /// the IterValueProxy class returned by iterators of this type.
    static void wrap(nb::module_ m)
    {
        const std::string
            gridClassName = pyutil::GridTraits<typename std::remove_const<GridT>::type>::name(),
            iterClassName = gridClassName + Traits::name(),
            valueClassName = gridClassName + Traits::name() + "Value";

        nb::class_<IterWrap>(m,
            iterClassName.c_str(),
            /*docstring=*/Traits::descr().c_str())

            .def_prop_ro("parent", &IterWrap::parent,
                ("the " + gridClassName + " over which to iterate").c_str())

            .def("next", &IterWrap::next)
            .def("__next__", &IterWrap::next)
            .def("__iter__", &returnSelf);

        nb::class_<IterValueProxyT>(m,
            valueClassName.c_str(),
            /*docstring=*/("Proxy for a tile or voxel value in a " + gridClassName).c_str())

            .def("copy", &IterValueProxyT::copy,
                "Return a shallow copy of this value, i.e., one that shares its data with the original.")

            .def_prop_ro("parent", &IterValueProxyT::parent,
                ("the " + gridClassName + " to which this value belongs").c_str())

            .def("__str__", &IterValueProxyT::info)
            .def("__repr__", &IterValueProxyT::info)

            .def("__eq__", &IterValueProxyT::operator==)
            .def("__ne__", &IterValueProxyT::operator!=)

            .def_prop_rw("value", &IterValueProxyT::getValue, &IterValueProxyT::setValue,
                "value of this tile or voxel")
            .def_prop_rw("active", &IterValueProxyT::getActive, &IterValueProxyT::setActive,
                "active state of this tile or voxel")
            .def_prop_ro("depth", &IterValueProxyT::getDepth,
                "tree depth at which this value is stored")
            .def_prop_ro("min", &IterValueProxyT::getBBoxMin,
                "lower bound of the axis-aligned bounding box of this tile or voxel")
            .def_prop_ro("max", &IterValueProxyT::getBBoxMax,
                "upper bound of the axis-aligned bounding box of this tile or voxel")
            .def_prop_ro("count", &IterValueProxyT::getVoxelCount,
                "number of voxels spanned by this value")

            .def_static("keys", &IterValueProxyT::getKeys,
                "Return a list of keys for this tile or voxel.")
            .def_static("__contains__", &IterValueProxyT::hasKey,
                "Return True if the given key exists.")
            .def("__getitem__", &IterValueProxyT::getItem,
                "Return the value of the item with the given key.")
            .def("__setitem__", &IterValueProxyT::setItem,
                "Set the value of the item with the given key.");
    }

private:
    // To keep this iterator's grid from being deleted, leaving the iterator dangling,
    // store a shared pointer to the grid.
    const typename GridT::ConstPtr mGrid;
    IterT mIter;
}; // class IterWrap


////////////////////////////////////////


template<typename GridType>
struct PickleSuite
{
    /// Return a tuple representing the state of the given Grid.
    static std::tuple<nb::bytes> getState(const typename GridType::Ptr& grid)
    {
        // Serialize the Grid to a string.
        std::ostringstream ostr(std::ios_base::binary);
        {
            openvdb::io::Stream strm(ostr);
            strm.setGridStatsMetadataEnabled(false);
            strm.write(openvdb::GridPtrVec(1, grid));
        }

        // Construct a state tuple for the serialized Grid.
        // Convert the byte string to a "bytes" sequence.
        const std::string s = ostr.str();
        nb::bytes bytesObj(s.c_str(), s.length());
        return std::make_tuple(bytesObj);
    }

    /// Restore the given Grid to a saved state.
    static void setState(GridType& grid, std::tuple<nb::bytes> state)
    {
        nb::bytes bytesObj = std::get<0>(state);
        std::string serialized(bytesObj.c_str(), bytesObj.c_str() + bytesObj.size());

        // Restore the internal state of the C++ object.
        GridPtrVecPtr grids;
        {
            std::istringstream istr(serialized, std::ios_base::binary);
            io::Stream strm(istr);
            grids = strm.getGrids(); // (note: file-level metadata is ignored)
        }
        if (grids && !grids->empty()) {
            if (typename GridType::Ptr savedGrid = gridPtrCast<GridType>((*grids)[0])) {
                new (&grid) GridType(*savedGrid);
                return;
            }
        }

        new (&grid) GridType();
    }
}; // struct PickleSuite


////////////////////////////////////////


/// Create a Python wrapper for a particular template instantiation of Grid.
template<typename GridType>
inline nb::class_<GridType, GridBase>
exportGrid(nb::module_ m)
{
    using ValueT = typename GridType::ValueType;
    using Traits = pyutil::GridTraits<GridType>;

    using ValueOnCIterT = typename GridType::ValueOnCIter;
    using ValueOffCIterT = typename GridType::ValueOffCIter;
    using ValueAllCIterT = typename GridType::ValueAllCIter;
    using ValueOnIterT = typename GridType::ValueOnIter;
    using ValueOffIterT = typename GridType::ValueOffIter;
    using ValueAllIterT = typename GridType::ValueAllIter;

    const std::string pyGridTypeName = Traits::name();
    std::stringstream docstream;
    docstream << "Initialize with a background value of " << pyGrid::getZeroValue<GridType>() << ".";
    std::string docstring = docstream.str();

    // Define the Grid wrapper class and make it the current scope.
    nb::class_<GridType, GridBase> typedGridClass(m,
        /*classname=*/(Traits::name()),
        /*docstring=*/(Traits::descr()).c_str());
    typedGridClass
        .def(nb::init<>(), docstring.c_str())
        .def(nb::init<const ValueT&>(), nb::arg("background"),
            "Initialize with the given background value.")

        .def("copy", &pyGrid::copyGrid<GridType>,
            "Return a shallow copy of this grid, i.e., a grid that shares its voxel data with this grid.")
        .def("deepCopy", &GridType::deepCopy,
            "Return a deep copy of this grid.")

        .def("__getstate__", &PickleSuite<GridType>::getState)
        .def("__setstate__", &PickleSuite<GridType>::setState)

        .def("sharesWith", &pyGrid::sharesWith<GridType>,
            "Return whether or not this grid shares its voxel data with the given grid.")

        .def_prop_ro_static("valueTypeName", [](const nb::object&) { return pyGrid::getValueType<GridType>(); }, "Name of this grid's value type")
        .def_prop_ro_static("zeroValue", [](const nb::object&) { return pyGrid::getZeroValue<GridType>(); }, "Zero, as expressed in this grid's value type")
        .def_prop_ro_static("oneValue", [](const nb::object&) { return pyGrid::getOneValue<GridType>(); }, "One, as expressed in this grid's value type")
        /// @todo Is Grid.typeName ever needed?
        //.def_prop_rw_static("typeName", &GridType::gridType, "Name of this grid's type")

        .def_prop_rw("background",
            &pyGrid::getGridBackground<GridType>, &pyGrid::setGridBackground<GridType>,
            "value of this grid's background voxels")

        .def("getAccessor", &pyGrid::getAccessor<GridType>,
            "Return an accessor that provides random read and write access to this grid's voxels.")
        .def("getConstAccessor", &pyGrid::getConstAccessor<GridType>,
            "Return an accessor that provides random read-only access to this grid's voxels.")

        //
        // Statistics
        //
        .def("evalLeafBoundingBox", &pyGrid::evalLeafBoundingBox<GridType>,
            "Return the coordinates of opposite corners of the axis-aligned bounding box of all leaf nodes.")
        .def("evalLeafDim", &pyGrid::evalLeafDim<GridType>,
            "Return the dimensions of the axis-aligned bounding box of all leaf nodes.")

        .def_prop_ro("treeDepth", &pyGrid::treeDepth<GridType>,
            "depth of this grid's tree from root node to leaf node")
        .def("nodeLog2Dims", &pyGrid::getNodeLog2Dims<GridType>,
            "list of Log2Dims of the nodes of this grid's tree in order from root to leaf")

        .def("leafCount", &pyGrid::leafCount<GridType>,
            "Return the number of leaf nodes in this grid's tree.")
        .def("nonLeafCount", &pyGrid::nonLeafCount<GridType>,
            "Return the number of non-leaf nodes in this grid's tree.")

        .def("activeLeafVoxelCount", &pyGrid::activeLeafVoxelCount<GridType>,
            "Return the number of active voxels that are stored in the leaf nodes of this grid's tree.")

        .def("evalMinMax", &pyGrid::evalMinMax<GridType>,
            "Return the minimum and maximum active values in this grid.")

        .def("getIndexRange", &pyGrid::getIndexRange<GridType>,
            "Return the minimum and maximum coordinates that are represented in this grid.  These might include background voxels.")
        //.def("expand", &pyGrid::expandIndexRange<GridType>,
        //    nb::arg("xyz"),
        //    "Expand this grid's index range to include the given coordinates.")

        //
        // Tools
        //
        .def("fill", &pyGrid::fill<GridType>,
            nb::arg("min"), nb::arg("max"), nb::arg("value"), nb::arg("active")=true,
            "Set all voxels within a given axis-aligned box to a constant value (either active or inactive).")
        .def("signedFloodFill", &pyGrid::signedFloodFill<GridType>,
<<<<<<< HEAD
            "signedFloodFill()\n\n"
            "Propagate the sign from a narrow-band level set into inactive\n"
            "voxels and tiles.")
        .def("filterGaussian", &pyGrid::filterGaussian<GridType>,
            py::arg("width")=1, py::arg("iterations")=1,
            "filterGaussian()\n\n"
            "One iteration of a fast separable Gaussian filter.")
        .def("filterMedian", &pyGrid::filterMedian<GridType>,
            py::arg("width") = 1, py::arg("iterations") = 1,
            "filterMedian()\n\n"
            "	One iteration of a median-value filter.")
        .def("filterMean", &pyGrid::filterMean<GridType>,
            py::arg("width") = 1, py::arg("iterations") = 1,
            "filterMean()\n\n"
            "	One iteration of a mean-value filter.")
        .def("copyFromArray", &pyGrid::copyFromArray<GridType>,
            py::arg("array"), py::arg("ijk")=Coord(0,0,0),
                 py::arg("tolerance")=pyGrid::getZeroValue<GridType>(),
            ("copyFromArray(array, ijk=(0, 0, 0), tolerance=0)\n\n"
            "Populate this grid, starting at voxel (i, j, k), with values\nfrom a "
            + std::string(openvdb::VecTraits<ValueT>::IsVec ? "four" : "three")
            + "-dimensional array.  Mark voxels as inactive\n"
            "if and only if their values are equal to this grid's\n"
            "background value within the given tolerance.").c_str())
        .def("copyToArray", &pyGrid::copyToArray<GridType>,
            py::arg("array"), py::arg("ijk")=Coord(0,0,0),
            ("copyToArray(array, ijk=(0, 0, 0))\n\nPopulate a "
            + std::string(openvdb::VecTraits<ValueT>::IsVec ? "four" : "three")
            + "-dimensional array with values\n"
            "from this grid, starting at voxel (i, j, k).").c_str())

=======
            "Propagate the sign from a narrow-band level set into inactive voxels and tiles.")
>>>>>>> 5ff0edc2
        .def("convertToQuads",
            &pyGrid::volumeToQuadMesh<GridType>,
            nb::arg("isovalue")=0,
            "Uniformly mesh a scalar grid that has a continuous isosurface\n"
            "at the given isovalue.  Return a NumPy array of world-space\n"
            "points and a NumPy array of 4-tuples of point indices, which\n"
            "specify the vertices of the quadrilaterals that form the mesh.")
        .def("convertToPolygons",
            &pyGrid::volumeToMesh<GridType>,
            nb::arg("isovalue")=0, nb::arg("adaptivity")=0,
            "Adaptively mesh a scalar grid that has a continuous isosurface\n"
            "at the given isovalue.  Return a NumPy array of world-space\n"
            "points and NumPy arrays of 3- and 4-tuples of point indices,\n"
            "which specify the vertices of the triangles and quadrilaterals\n"
            "that form the mesh.  Adaptivity can vary from 0 to 1, where 0\n"
            "produces a high-polygon-count mesh that closely approximates\n"
            "the isosurface, and 1 produces a lower-polygon-count mesh\n"
            "with some loss of surface detail.")
        .def_static("createLevelSetFromPolygons",
            &pyGrid::meshToLevelSet<GridType>,
            nb::arg("points"),
#ifdef PY_OPENVDB_USE_NUMPY
            nb::arg("triangles")=nb::none(),
            nb::arg("quads")=nb::none(),
#else
            nb::arg("triangles")=std::vector<Index32>(),
            nb::arg("quads")=std::vector<Index32>(),
#endif
            nb::arg("transform")=openvdb::math::Transform(),
            nb::arg("halfWidth")=openvdb::LEVEL_SET_HALF_WIDTH,
             "Convert a triangle and/or quad mesh to a narrow-band level set volume.\n"
             "The mesh must form a closed surface, but the surface need not be\n"
             "manifold and may have self intersections and degenerate faces.\n"
             "The mesh is described by a NumPy array of world-space points\n"
             "and NumPy arrays of 3- and 4-tuples of point indices that specify\n"
             "the vertices of the triangles and quadrilaterals that form the mesh.\n"
             "Either the triangle or the quad array may be empty or None.\n"
             "The resulting volume will have the given transform (or the identity\n"
             "transform if no transform is given) and a narrow band width of\n"
             "2 x halfWidth voxels.")
        .def_static("createLevelSetFromPolygons",
            &pyGrid::meshToSignedDistanceField<GridType>,
            nb::arg("points"),
#ifdef PY_OPENVDB_USE_NUMPY
<<<<<<< HEAD
            py::arg("triangles")=py::array_t<Index32>({ 0, 3 }, { 3 * static_cast<Py_ssize_t>(sizeof(Index32)), static_cast<Py_ssize_t>(sizeof(Index32))} ),
            py::arg("quads")=py::array_t<Index32>({ 0, 4 }, { 4 * static_cast<Py_ssize_t>(sizeof(Index32)), static_cast<Py_ssize_t>(sizeof(Index32))} ),
=======
            nb::arg("triangles")=nb::none(),
            nb::arg("quads")=nb::none(),
>>>>>>> 5ff0edc2
#else
            nb::arg("triangles")=std::vector<Index32>(),
            nb::arg("quads")=std::vector<Index32>(),
#endif
            nb::arg("transform")=openvdb::math::Transform(),
            nb::arg("exBandWidth")=openvdb::LEVEL_SET_HALF_WIDTH,
            nb::arg("inBandWidth")=openvdb::LEVEL_SET_HALF_WIDTH,
             "Convert a triangle and/or quad mesh to a narrow-band level set volume.\n"
             "The mesh must form a closed surface, but the surface need not be\n"
             "manifold and may have self intersections and degenerate faces.\n"
             "The mesh is described by a NumPy array of world-space points\n"
             "and NumPy arrays of 3- and 4-tuples of point indices that specify\n"
             "the vertices of the triangles and quadrilaterals that form the mesh.\n"
             "Either the triangle or the quad array may be empty or None.\n"
             "The resulting volume will have the given transform (or the identity\n"
             "transform if no transform is given) and a narrow band width of\n"
             "exBandWidth exterior voxels and inBandWidth interior voxels.")


        .def("prune", &pyGrid::prune<GridType>,
            nb::arg("tolerance") = 0,
            "Remove nodes whose values all have the same active state and are equal to within a given tolerance.")
        .def("pruneInactive", &pyGrid::pruneInactive<GridType>,
            nb::arg("value") = nb::none(),
            "Remove nodes whose values are all inactive and replace them with background tiles.")

        .def("merge", &GridType::merge,
            "Move child nodes from the other grid into this grid wherever\n"
            "those nodes correspond to constant-value tiles in this grid,\n"
            "and replace leaf-level inactive voxels in this grid with\n"
            "corresponding voxels in the other grid that are active.\n\n"
            "Note: this operation always empties the other grid.")

        .def("mapOn", &pyGrid::mapOn<GridType>,
            nb::arg("function"),
            "Iterate over all the active (\"on\") values (tile and voxel)\n"
            "of this grid and replace each value with function(value).\n\n"
            "Example: grid.mapOn(lambda x: x * 2 if x < 0.5 else x)")

        .def("mapOff", &pyGrid::mapOff<GridType>,
            nb::arg("function"),
            "Iterate over all the inactive (\"off\") values (tile and voxel)\n"
            "of this grid and replace each value with function(value).\n\n"
            "Example: grid.mapOff(lambda x: x * 2 if x < 0.5 else x)")

        .def("mapAll", &pyGrid::mapAll<GridType>,
            nb::arg("function"),
            "Iterate over all values (tile and voxel) of this grid\n"
            "and replace each value with function(value).\n\n"
            "Example: grid.mapAll(lambda x: x * 2 if x < 0.5 else x)")

        .def("combine", &pyGrid::combine<GridType>,
            nb::arg("grid"), nb::arg("function"),
            "Compute function(self, other) over all corresponding pairs\n"
            "of values (tile or voxel) of this grid and the other grid\n"
            "and store the result in this grid.\n\n"
            "Note: this operation always empties the other grid.\n\n"
            "Example: grid.combine(otherGrid, lambda a, b: min(a, b))")

        //
        // Iterators
        //
        .def("citerOnValues", &pyGrid::IterTraits<GridType, ValueOnCIterT>::begin,
            "Return a read-only iterator over this grid's active tile and voxel values.")
        .def("citerOffValues", &pyGrid::IterTraits<GridType, ValueOffCIterT>::begin,
            "Return a read-only iterator over this grid's inactive tile and voxel values.")
        .def("citerAllValues", &pyGrid::IterTraits<GridType, ValueAllCIterT>::begin,
            "Return a read-only iterator over all of this grid's tile and voxel values.")

        .def("iterOnValues", &pyGrid::IterTraits<GridType, ValueOnIterT>::begin,
            "Return a read/write iterator over this grid's active tile and voxel values.")
        .def("iterOffValues", &pyGrid::IterTraits<GridType, ValueOffIterT>::begin,
            "Return a read/write iterator over this grid's inactive tile and voxel values.")
        .def("iterAllValues", &pyGrid::IterTraits<GridType, ValueAllIterT>::begin,
            "Return a read/write iterator over all of this grid's tile and voxel values.");

    // Wrap const and non-const value accessors and expose them
    // as nested classes of the Grid class.
    pyAccessor::AccessorWrap<const GridType>::wrap(m);
    pyAccessor::AccessorWrap<GridType>::wrap(m);

    pyGridSampler::GridSamplerWrap<GridType, openvdb::tools::PointSampler>::wrap(m);
    pyGridSampler::GridSamplerWrap<GridType, openvdb::tools::BoxSampler>::wrap(m);
    pyGridSampler::GridSamplerWrap<GridType, openvdb::tools::QuadraticSampler>::wrap(m);

    // Wrap tree value iterators and expose them as nested classes of the Grid class.
    IterWrap<const GridType, ValueOnCIterT>::wrap(m);
    IterWrap<const GridType, ValueOffCIterT>::wrap(m);
    IterWrap<const GridType, ValueAllCIterT>::wrap(m);
    IterWrap<GridType, ValueOnIterT>::wrap(m);
    IterWrap<GridType, ValueOffIterT>::wrap(m);
    IterWrap<GridType, ValueAllIterT>::wrap(m);

    // Add the Python type object for this grid type to the module-level list.
    nb::cast<nb::list>(m.attr("GridTypes")).append(m.attr(Traits::name()));

    return typedGridClass;
}

template<typename GridType>
inline void
exportScalarGrid(nb::module_ m)
{
    exportGrid<GridType>(m)
        .def("copyFromArray", &pyGrid::copyFromArrayScalar<GridType>,
           nb::arg("array").noconvert(), nb::arg("ijk")=Coord(0,0,0),
                nb::arg("tolerance")=pyGrid::getZeroValue<GridType>(),
           "Populate this grid, starting at voxel (i, j, k), with values\n"
           "from a three-dimensional array.  Mark voxels as inactive\n"
           "if and only if their values are equal to this grid's\n"
           "background value within the given tolerance.")
        .def("copyToArray", &pyGrid::copyToArrayScalar<GridType>,
            nb::arg("array").noconvert(), nb::arg("ijk")=Coord(0,0,0),
            "Populate a three-dimensional array with values\n"
            "from this grid, starting at voxel (i, j, k).");
}

template<typename GridType>
inline void
exportVectorGrid(nb::module_ m)
{
    exportGrid<GridType>(m)
        .def("copyFromArray", &pyGrid::copyFromArrayVector<GridType>,
           nb::arg("array").noconvert(), nb::arg("ijk")=Coord(0,0,0),
                nb::arg("tolerance")=pyGrid::getZeroValue<GridType>(),
           "Populate this grid, starting at voxel (i, j, k), with values\n"
           "from a four-dimensional array.  Mark voxels as inactive\n"
           "if and only if their values are equal to this grid's\n"
           "background value within the given tolerance.")
        .def("copyToArray", &pyGrid::copyToArrayVector<GridType>,
            nb::arg("array").noconvert(), nb::arg("ijk")=Coord(0,0,0),
            "Populate a four-dimensional array with values\n"
            "from this grid, starting at voxel (i, j, k).");
}

} // namespace pyGrid

#endif // OPENVDB_PYGRID_HAS_BEEN_INCLUDED<|MERGE_RESOLUTION|>--- conflicted
+++ resolved
@@ -346,8 +346,23 @@
 copyFromArrayVector(GridType&, const nb::object&, nb::object, nb::object)
 {
     PyErr_SetString(PyExc_NotImplementedError, "this module was built without NumPy support");
-<<<<<<< HEAD
-    throw py::error_already_set();
+    throw nb::python_error();
+}
+
+template<typename GridType>
+inline void
+copyToArrayScalar(GridType&, const nb::object&, nb::object)
+{
+    PyErr_SetString(PyExc_NotImplementedError, "this module was built without NumPy support");
+    throw nb::python_error();
+}
+
+template<typename GridType>
+inline void
+copyToArrayVector(GridType&, const nb::object&, nb::object)
+{
+    PyErr_SetString(PyExc_NotImplementedError, "this module was built without NumPy support");
+    throw nb::python_error();
 }
 
 #else // if defined(PY_OPENVDB_USE_NUMPY)
@@ -399,29 +414,32 @@
     if (dtype.is(py::dtype::of<Index64>())) return DtId::UINT64;
     //if (dtype.is(py::dtype::of<math::half>())) return DtId::HALF;
     throw openvdb::TypeError{};
-=======
-    throw nb::python_error();
->>>>>>> 5ff0edc2
-}
-
-template<typename GridType>
-inline void
-copyToArrayScalar(GridType&, const nb::object&, nb::object)
-{
-    PyErr_SetString(PyExc_NotImplementedError, "this module was built without NumPy support");
-    throw nb::python_error();
-}
-
-template<typename GridType>
-inline void
-copyToArrayVector(GridType&, const nb::object&, nb::object)
-{
-    PyErr_SetString(PyExc_NotImplementedError, "this module was built without NumPy support");
-    throw nb::python_error();
-}
-
-#else // if defined(PY_OPENVDB_USE_NUMPY)
-
+}
+
+
+// Return a string description of the given NumPy array's data type.
+inline std::string
+arrayTypeName(const py::array& array)
+{
+    return py::str(array.dtype());
+}
+
+
+// Return the dimensions of the given NumPy array.
+inline ArrayDimVec
+arrayDimensions(const py::array& array)
+{
+    ArrayDimVec dims;
+    for (size_t i = 0, N = array.ndim(); i < N; ++i) {
+        dims.push_back(array.shape(i));
+    }
+    return dims;
+}
+
+
+
+// Abstract base class for helper classes that copy data between
+// NumPy arrays of various types and grids of various types
 template<typename GridType>
 inline void
 copyFromArrayScalar(GridType& grid, nb::ndarray<nb::numpy> array, const Coord& origin, const typename GridType::ValueType& tolerance)
@@ -650,47 +668,6 @@
         std::optional<nb::ndarray<Index32, nb::shape<-1, 4>, nb::device::cpu>>& quadsObj,
         math::Transform::Ptr xform, float halfWidth)
 {
-    // Extract the list of mesh vertices from the arguments to this method.
-    std::vector<Vec3s> points(pointsObj.shape(0));
-    // Copy values from the array to the vector.
-    for (size_t i = 0; i < pointsObj.shape(0); ++i)
-        points[i] = Vec3s(pointsObj(i, 0), pointsObj(i, 1), pointsObj(i, 2));
-
-    // Extract the list of triangle indices from the arguments to this method.
-    std::vector<Vec3I> triangles;
-    if (trianglesObj) {
-        triangles.resize(trianglesObj->shape(0));
-         for (size_t i = 0; i < trianglesObj->shape(0); ++i)
-             triangles[i] = Vec3I((*trianglesObj)(i, 0), (*trianglesObj)(i, 1), (*trianglesObj)(i, 2));
-    }
-
-    // Extract the list of quad indices from the arguments to this method.
-     std::vector<Vec4I> quads;
-    if (quadsObj) {
-        quads.resize(quadsObj->shape(0));
-         for (size_t i = 0; i < quadsObj->shape(0); ++i)
-             quads[i] = Vec4I((*quadsObj)(i, 0), (*quadsObj)(i, 1), (*quadsObj)(i, 2), (*quadsObj)(i, 3));
-    }
-
-    // Generate and return a level set grid.
-    if (xform) {
-        return tools::meshToLevelSet<GridType>(*xform, points, triangles, quads, halfWidth);
-    }
-    else {
-        math::Transform::Ptr identity = math::Transform::createLinearTransform();
-        return tools::meshToLevelSet<GridType>(*identity, points, triangles, quads, halfWidth);
-    }
-}
-
-template<typename GridType>
-inline typename GridType::Ptr
-meshToSignedDistanceField(
-        nb::ndarray<float, nb::shape<-1, 3>, nb::device::cpu> pointsObj,
-        std::optional<nb::ndarray<Index32, nb::shape<-1, 3>, nb::device::cpu>>& trianglesObj,
-        std::optional<nb::ndarray<Index32, nb::shape<-1, 4>, nb::device::cpu>>& quadsObj,
-        math::Transform::Ptr xform, float exBandWidth, float inBandWidth)
-{
-<<<<<<< HEAD
     auto validate2DArray = [](py::array array, Py_ssize_t N) {
         if (array.ndim() != 2 || array.shape(1) != N) {
             std::ostringstream os;
@@ -706,8 +683,6 @@
         }
     };
 
-=======
->>>>>>> 5ff0edc2
     // Extract the list of mesh vertices from the arguments to this method.
     std::vector<Vec3s> points(pointsObj.shape(0));
     // Copy values from the array to the vector.
@@ -732,6 +707,46 @@
 
     // Generate and return a level set grid.
     if (xform) {
+        return tools::meshToLevelSet<GridType>(*xform, points, triangles, quads, halfWidth);
+    }
+    else {
+        math::Transform::Ptr identity = math::Transform::createLinearTransform();
+        return tools::meshToLevelSet<GridType>(*identity, points, triangles, quads, halfWidth);
+    }
+}
+
+template<typename GridType>
+inline typename GridType::Ptr
+meshToSignedDistanceField(
+        nb::ndarray<float, nb::shape<-1, 3>, nb::device::cpu> pointsObj,
+        std::optional<nb::ndarray<Index32, nb::shape<-1, 3>, nb::device::cpu>>& trianglesObj,
+        std::optional<nb::ndarray<Index32, nb::shape<-1, 4>, nb::device::cpu>>& quadsObj,
+        math::Transform::Ptr xform, float exBandWidth, float inBandWidth)
+{
+    // Extract the list of mesh vertices from the arguments to this method.
+    std::vector<Vec3s> points(pointsObj.shape(0));
+    // Copy values from the array to the vector.
+    for (size_t i = 0; i < pointsObj.shape(0); ++i)
+        points[i] = Vec3s(pointsObj(i, 0), pointsObj(i, 1), pointsObj(i, 2));
+
+    // Extract the list of triangle indices from the arguments to this method.
+    std::vector<Vec3I> triangles;
+    if (trianglesObj) {
+        triangles.resize(trianglesObj->shape(0));
+         for (size_t i = 0; i < trianglesObj->shape(0); ++i)
+             triangles[i] = Vec3I((*trianglesObj)(i, 0), (*trianglesObj)(i, 1), (*trianglesObj)(i, 2));
+    }
+
+    // Extract the list of quad indices from the arguments to this method.
+     std::vector<Vec4I> quads;
+    if (quadsObj) {
+        quads.resize(quadsObj->shape(0));
+         for (size_t i = 0; i < quadsObj->shape(0); ++i)
+             quads[i] = Vec4I((*quadsObj)(i, 0), (*quadsObj)(i, 1), (*quadsObj)(i, 2), (*quadsObj)(i, 3));
+    }
+
+    // Generate and return a level set grid.
+    if (xform) {
         return tools::meshToSignedDistanceField<GridType>(*xform, points, triangles, quads, exBandWidth, inBandWidth);
     }
     else {
@@ -756,15 +771,6 @@
     auto quads = new std::vector<Vec4I>();
     tools::volumeToMesh(grid, *points, *quads, isovalue);
 
-<<<<<<< HEAD
-    std::vector<Py_ssize_t> shape = { static_cast<Py_ssize_t>(points.size()), 3 };
-    std::vector<Py_ssize_t> strides = { 3 * static_cast<Py_ssize_t>(sizeof(float)), static_cast<Py_ssize_t>(sizeof(float))};
-    py::array_t<float> pointArrayObj(py::buffer_info(points.data(), sizeof(float), py::format_descriptor<float>::format(), 2, shape, strides));
-
-    shape = { static_cast<Py_ssize_t>(quads.size()), 4 };
-    strides = { 4 * static_cast<Py_ssize_t>(sizeof(Index32)), static_cast<Py_ssize_t>(sizeof(Index32))};
-    py::array_t<Index32> quadArrayObj(py::buffer_info(quads.data(), sizeof(Index32), py::format_descriptor<Index32>::format(), 2, shape, strides));
-=======
     nb::capsule pointsDeleter(points, [](void* p) noexcept {
         delete (std::vector<Vec3s>*) p;
     });
@@ -774,7 +780,6 @@
         delete (std::vector<Vec4I>*) p;
     });
     nb::ndarray<nb::numpy, Index32> quadArray(quads->data(), {quads->size(), 4}, quadsDeleter, {4, 1});
->>>>>>> 5ff0edc2
 
     return std::make_tuple(pointArray, quadArray);
 }
@@ -791,30 +796,6 @@
 volumeToMesh(const GridType& grid, double isovalue, double adaptivity)
 {
     // Mesh the input grid and populate lists of mesh vertices and face vertex indices.
-<<<<<<< HEAD
-    std::vector<Vec3s> points;
-    std::vector<Vec3I> triangles;
-    std::vector<Vec4I> quads;
-    tools::volumeToMesh(grid, points, triangles, quads, isovalue, adaptivity);
-
-    // Create a deep copy of the array (because the point vector will be destroyed
-    // when this function returns).
-
-    std::vector<Py_ssize_t> shape = { static_cast<Py_ssize_t>(points.size()), 3 };
-    std::vector<Py_ssize_t> strides = { 3 * static_cast<Py_ssize_t>(sizeof(float)), static_cast<Py_ssize_t>(sizeof(float))};
-    py::buffer_info pointInfo(points.data(), sizeof(float), py::format_descriptor<float>::format(), 2, shape, strides);
-    py::array_t<float> pointArray(pointInfo);
-
-    shape = { static_cast<Py_ssize_t>(triangles.size()), 3 };
-    strides = { 3 * static_cast<Py_ssize_t>(sizeof(Index32)), static_cast<Py_ssize_t>(sizeof(Index32))};
-    py::buffer_info triangleInfo(triangles.data(), sizeof(Index32), py::format_descriptor<Index32>::format(), 2, shape, strides);
-    py::array_t<Index32> triangleArray(triangleInfo);
-
-    shape = { static_cast<Py_ssize_t>(quads.size()), 4 };
-    strides = { 4 * static_cast<Py_ssize_t>(sizeof(Index32)), static_cast<Py_ssize_t>(sizeof(Index32))};
-    py::buffer_info quadInfo(quads.data(), sizeof(Index32), py::format_descriptor<Index32>::format(), 2, shape, strides);
-    py::array_t<Index32> quadArray(quadInfo);
-=======
     auto points = new std::vector<Vec3s>();
     auto triangles = new std::vector<Vec3I>();
     auto quads = new std::vector<Vec4I>();
@@ -834,7 +815,6 @@
         delete (std::vector<Vec4I>*) p;
     });
     nb::ndarray<nb::numpy, Index32> quadArray(quads->data(), {quads->size(), 4}, quadsDeleter, {4, 1});
->>>>>>> 5ff0edc2
 
     return std::make_tuple(pointArray, triangleArray, quadArray);
 }
@@ -1451,7 +1431,6 @@
             nb::arg("min"), nb::arg("max"), nb::arg("value"), nb::arg("active")=true,
             "Set all voxels within a given axis-aligned box to a constant value (either active or inactive).")
         .def("signedFloodFill", &pyGrid::signedFloodFill<GridType>,
-<<<<<<< HEAD
             "signedFloodFill()\n\n"
             "Propagate the sign from a narrow-band level set into inactive\n"
             "voxels and tiles.")
@@ -1482,10 +1461,6 @@
             + std::string(openvdb::VecTraits<ValueT>::IsVec ? "four" : "three")
             + "-dimensional array with values\n"
             "from this grid, starting at voxel (i, j, k).").c_str())
-
-=======
-            "Propagate the sign from a narrow-band level set into inactive voxels and tiles.")
->>>>>>> 5ff0edc2
         .def("convertToQuads",
             &pyGrid::volumeToQuadMesh<GridType>,
             nb::arg("isovalue")=0,
@@ -1507,7 +1482,8 @@
         .def_static("createLevelSetFromPolygons",
             &pyGrid::meshToLevelSet<GridType>,
             nb::arg("points"),
-#ifdef PY_OPENVDB_USE_NUMPY
+            // py::arg("triangles")=py::array_t<Index32>({ 0, 3 }, { 3 * static_cast<Py_ssize_t>(sizeof(Index32)), static_cast<Py_ssize_t>(sizeof(Index32))} ),
+            // py::arg("quads")=py::array_t<Index32>({ 0, 4 }, { 4 * static_cast<Py_ssize_t>(sizeof(Index32)), static_cast<Py_ssize_t>(sizeof(Index32))} ),
             nb::arg("triangles")=nb::none(),
             nb::arg("quads")=nb::none(),
 #else
@@ -1530,13 +1506,8 @@
             &pyGrid::meshToSignedDistanceField<GridType>,
             nb::arg("points"),
 #ifdef PY_OPENVDB_USE_NUMPY
-<<<<<<< HEAD
-            py::arg("triangles")=py::array_t<Index32>({ 0, 3 }, { 3 * static_cast<Py_ssize_t>(sizeof(Index32)), static_cast<Py_ssize_t>(sizeof(Index32))} ),
-            py::arg("quads")=py::array_t<Index32>({ 0, 4 }, { 4 * static_cast<Py_ssize_t>(sizeof(Index32)), static_cast<Py_ssize_t>(sizeof(Index32))} ),
-=======
             nb::arg("triangles")=nb::none(),
             nb::arg("quads")=nb::none(),
->>>>>>> 5ff0edc2
 #else
             nb::arg("triangles")=std::vector<Index32>(),
             nb::arg("quads")=std::vector<Index32>(),
