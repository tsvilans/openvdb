# Copyright Contributors to the OpenVDB Project
# SPDX-License-Identifier: MPL-2.0
#
#[=======================================================================[

  CMake Configuration for OpenVDB Unit Tests

#]=======================================================================]

cmake_minimum_required(VERSION 3.12)
project(OpenVDBUnitTests LANGUAGES CXX)

include(GNUInstallDirs)

set(OPENVDB_TESTS "" CACHE STRING [=[
  An optional list of unit tests to build. If not provided, all unit tests will be built.
  Tests should be listed without the Test prefix or the .cc suffix, for example the string
  \"Activate;NodeManager\" would build just the TestActivate.cc and TestNodeManager.cc
  unit tests.]=])

##########################################################################

message(STATUS "----------------------------------------------------")
message(STATUS "----------- Configuring OpenVDBUnitTests -----------")
message(STATUS "----------------------------------------------------")

##########################################################################

# Collect lib dependencies

if(NOT OPENVDB_BUILD_CORE)
  # @note  Could also use the openvdb_je target here, but we just opt to
  # handle the value of CONCURRENT_MALLOC outside of this branching for
  # both cases
  set(OPENVDB_LIB OpenVDB::openvdb)
else()
  set(OPENVDB_LIB openvdb)
endif()

find_package(GTest ${MINIMUM_GOOGLETEST_VERSION} REQUIRED)

set(OPENVDB_TEST_DEPENDENT_LIBS
  ${OPENVDB_LIB}
  GTest::GTest
  GTest::Main
)

if(CONCURRENT_MALLOC STREQUAL "Jemalloc")
  find_package(Jemalloc REQUIRED)
  list(APPEND OPENVDB_TEST_DEPENDENT_LIBS Jemalloc::jemalloc)
elseif(CONCURRENT_MALLOC STREQUAL "Tbbmalloc")
  find_package(TBB ${MINIMUM_TBB_VERSION} REQUIRED COMPONENTS tbbmalloc)
  list(APPEND OPENVDB_TEST_DEPENDENT_LIBS TBB::tbbmalloc)
endif()

##########################################################################

##### VDB unit tests

set(UNITTEST_SOURCE_FILES
  main.cc
)

if(OPENVDB_TESTS)
  foreach(test ${OPENVDB_TESTS})
    file(GLOB UNITTEST_GLOB CONFIGURE_DEPENDS Test${test}*.cc)
    list(APPEND UNITTEST_SOURCE_FILES
      ${UNITTEST_GLOB}
    )
  endforeach()
else()
  list(APPEND UNITTEST_SOURCE_FILES
    TestActivate.cc
    TestAttributeArray.cc
    TestAttributeArrayString.cc
    TestAttributeGroup.cc
    TestAttributeSet.cc
    TestBBox.cc
    TestClip.cc
    TestConjGradient.cc
    TestCoord.cc
    TestCount.cc
    TestCpt.cc
    TestCurl.cc
    TestDelayedLoadMetadata.cc
    TestDense.cc
    TestDenseSparseTools.cc
    TestDiagnostics.cc
    TestDivergence.cc
    TestDoubleMetadata.cc
    TestExceptions.cc
    TestFastSweeping.cc
    TestFile.cc
    TestFilter.cc
    TestFindActiveValues.cc
    TestFloatMetadata.cc
    TestGradient.cc
    TestGrid.cc
    TestGridBbox.cc
    TestGridDescriptor.cc
    TestGridIO.cc
    TestGridTransformer.cc
    TestIndexFilter.cc
    TestIndexIterator.cc
    TestInit.cc
    TestInt32Metadata.cc
    TestInt64Metadata.cc
    TestInternalOrigin.cc
    TestLaplacian.cc
    TestLeaf.cc
    TestLeafBool.cc
    TestLeafIO.cc
    TestLeafManager.cc
    TestLeafMask.cc
    TestLeafOrigin.cc
    TestLevelSetRayIntersector.cc
    TestLevelSetUtil.cc
    TestLinearInterp.cc
    TestMaps.cc
    TestMat4Metadata.cc
    TestMath.cc
    TestMeanCurvature.cc
    TestMerge.cc
    TestMeshToVolume.cc
    TestMetadata.cc
    TestMetadataIO.cc
    TestMetaMap.cc
    TestMorphology.cc
    TestMultiResGrid.cc
    TestName.cc
    TestNodeIterator.cc
    TestNodeManager.cc
    TestNodeMask.cc
    TestNodeVisitor.cc
    TestParticleAtlas.cc
    TestParticlesToLevelSet.cc
    TestPointAdvect.cc
    TestPointAttribute.cc
    TestPointConversion.cc
    TestPointCount.cc
    TestPointDataLeaf.cc
    TestPointDelete.cc
    TestPointGroup.cc
    TestPointIndexGrid.cc
    TestPointInstantiate.cc
    TestPointMask.cc
    TestPointMove.cc
    TestPointPartitioner.cc
    TestPointSample.cc
    TestPointScatter.cc
    TestPointsToMask.cc
    TestPoissonSolver.cc
    TestPotentialFlow.cc
    TestPrePostAPI.cc
    TestQuadraticInterp.cc
    TestQuantizedUnitVec.cc
    TestQuat.cc
    TestRay.cc
    TestStats.cc
    TestStream.cc
    TestStreamCompression.cc
    TestStringMetadata.cc
    TestTools.cc
    TestTopologyToLevelSet.cc
    TestTransform.cc
    TestTree.cc
    TestTreeCombine.cc
    TestTreeGetSetValues.cc
    TestTreeIterators.cc
    TestTreeVisitor.cc
    TestTypes.cc
    TestUtil.cc
    TestValueAccessor.cc
    TestVec2Metadata.cc
    TestVec3Metadata.cc
    TestVolumeRayIntersector.cc
    TestVolumeToMesh.cc
    TestVolumeToSpheres.cc
  )
endif()

add_executable(vdb_test ${UNITTEST_SOURCE_FILES})

# Blosc and ZLib are hidden dependencies for the core library
# (not exposed in headers), so we need to manually link them in
# here to provide header access for the relevant unit tests

if(USE_BLOSC OR OpenVDB_USES_BLOSC)
  find_package(Blosc ${MINIMUM_BLOSC_VERSION} REQUIRED)
  list(APPEND OPENVDB_TEST_DEPENDENT_LIBS Blosc::blosc)
endif()

if(USE_BLOSC OR OpenVDB_USES_BLOSC OR USE_ZLIB OR OpenVDB_USES_ZLIB)
  if(USE_STATIC_DEPENDENCIES)
    set(_ZLIB_ORIG_CMAKE_FIND_LIBRARY_SUFFIXES ${CMAKE_FIND_LIBRARY_SUFFIXES})
    if(WIN32)
      set(CMAKE_FIND_LIBRARY_SUFFIXES ".lib")
    else()
      set(CMAKE_FIND_LIBRARY_SUFFIXES ".a")
    endif()
  endif()
  find_package(ZLIB ${MINIMUM_ZLIB_VERSION} REQUIRED)
  if(USE_STATIC_DEPENDENCIES)
    set(CMAKE_FIND_LIBRARY_SUFFIXES ${_ZLIB_ORIG_CMAKE_FIND_LIBRARY_SUFFIXES})
    unset(_ZLIB_ORIG_CMAKE_FIND_LIBRARY_SUFFIXES)
  endif()
  list(APPEND OPENVDB_CORE_DEPENDENT_LIBS ZLIB::ZLIB)
endif()

target_link_libraries(vdb_test
  ${OPENVDB_TEST_DEPENDENT_LIBS}
)

<<<<<<< HEAD
if(OPENVDB_ENABLE_RPATH)
  set(RPATHS "")
  # @todo There is probably a better way to do this for imported targets
  list(APPEND RPATHS
    ${Boost_LIBRARY_DIRS}
    ${Imath_LIBRARY_DIRS}
    ${IlmBase_LIBRARY_DIRS}
    ${Log4cplus_LIBRARY_DIRS}
    ${Blosc_LIBRARY_DIRS}
    ${Tbb_LIBRARY_DIRS}
    ${Gtest_LIBRARY_DIRS}
  )
  if(OPENVDB_BUILD_CORE)
    list(APPEND RPATHS ${CMAKE_INSTALL_FULL_LIBDIR})
  else()
    list(APPEND RPATHS ${OpenVDB_LIBRARY_DIRS})
  endif()

  list(REMOVE_DUPLICATES RPATHS)

  set_target_properties(vdb_test
    PROPERTIES INSTALL_RPATH "${RPATHS}"
  )
endif()

=======
>>>>>>> 509a6451
add_test(vdb_unit_test vdb_test -v)<|MERGE_RESOLUTION|>--- conflicted
+++ resolved
@@ -211,32 +211,4 @@
   ${OPENVDB_TEST_DEPENDENT_LIBS}
 )
 
-<<<<<<< HEAD
-if(OPENVDB_ENABLE_RPATH)
-  set(RPATHS "")
-  # @todo There is probably a better way to do this for imported targets
-  list(APPEND RPATHS
-    ${Boost_LIBRARY_DIRS}
-    ${Imath_LIBRARY_DIRS}
-    ${IlmBase_LIBRARY_DIRS}
-    ${Log4cplus_LIBRARY_DIRS}
-    ${Blosc_LIBRARY_DIRS}
-    ${Tbb_LIBRARY_DIRS}
-    ${Gtest_LIBRARY_DIRS}
-  )
-  if(OPENVDB_BUILD_CORE)
-    list(APPEND RPATHS ${CMAKE_INSTALL_FULL_LIBDIR})
-  else()
-    list(APPEND RPATHS ${OpenVDB_LIBRARY_DIRS})
-  endif()
-
-  list(REMOVE_DUPLICATES RPATHS)
-
-  set_target_properties(vdb_test
-    PROPERTIES INSTALL_RPATH "${RPATHS}"
-  )
-endif()
-
-=======
->>>>>>> 509a6451
 add_test(vdb_unit_test vdb_test -v)