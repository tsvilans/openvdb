## Copyright Contributors to the OpenVDB Project
# SPDX-License-Identifier: MPL-2.0
#
#[=======================================================================[

  CMake Configuration for OpenVDB Binaries

#]=======================================================================]

cmake_minimum_required(VERSION 3.12)
project(OpenVDBBinaries LANGUAGES CXX)

include(GNUInstallDirs)

###### OpenVDB Binary Component Options

option(OPENVDB_BUILD_VDB_PRINT "Build vdb_print" ON)
option(OPENVDB_BUILD_VDB_LOD "Build vdb_lod" OFF)
option(OPENVDB_BUILD_VDB_RENDER "Build vdb_render" OFF)
option(OPENVDB_BUILD_VDB_VIEW "Build vdb_view" OFF)

#########################################################################

message(STATUS "----------------------------------------------------")
message(STATUS "----------- Configuring OpenVDBBinaries ------------")
message(STATUS "----------------------------------------------------")

##########################################################################

# Collect lib dependencies shared by all binaries

if(NOT OPENVDB_BUILD_CORE)
  # @note  Could also use the openvdb_je target here, but we just opt to
  # handle the value of CONCURRENT_MALLOC outside of this branching for
  # both cases
  set(OPENVDB_LIB OpenVDB::openvdb)
else()
  set(OPENVDB_LIB openvdb)
endif()

set(OPENVDB_BINARIES_DEPENDENT_LIBS
  ${OPENVDB_LIB}
)

if(CONCURRENT_MALLOC STREQUAL "Jemalloc")
  find_package(Jemalloc REQUIRED)
  list(APPEND OPENVDB_BINARIES_DEPENDENT_LIBS Jemalloc::jemalloc)
elseif(CONCURRENT_MALLOC STREQUAL "Tbbmalloc")
  find_package(TBB ${MINIMUM_TBB_VERSION} REQUIRED COMPONENTS tbbmalloc)
  list(APPEND OPENVDB_BINARIES_DEPENDENT_LIBS TBB::tbbmalloc)
endif()

##########################################################################

<<<<<<< HEAD
# rpath handling

set(RPATHS "")
if(OPENVDB_ENABLE_RPATH)
  # @todo There is probably a better way to do this for imported targets
  list(APPEND RPATHS
    ${Boost_LIBRARY_DIRS}
    ${Imath_LIBRARY_DIRS}
    ${IlmBase_LIBRARY_DIRS}
    ${Log4cplus_LIBRARY_DIRS}
    ${Blosc_LIBRARY_DIRS}
    ${Tbb_LIBRARY_DIRS}
  )
  if(OPENVDB_BUILD_CORE)
    list(APPEND RPATHS ${CMAKE_INSTALL_FULL_LIBDIR})
  else()
    list(APPEND RPATHS ${OpenVDB_LIBRARY_DIRS})
  endif()

  list(REMOVE_DUPLICATES RPATHS)
endif()

##########################################################################

=======
>>>>>>> 509a6451
##### VDB binaries

#### vdb_print

if(OPENVDB_BUILD_VDB_PRINT)
  set(VDB_PRINT_SOURCE_FILES openvdb_print.cc)
  add_executable(vdb_print ${VDB_PRINT_SOURCE_FILES})
  target_link_libraries(vdb_print ${OPENVDB_BINARIES_DEPENDENT_LIBS})

  install(TARGETS vdb_print RUNTIME DESTINATION ${CMAKE_INSTALL_BINDIR})
endif()

##########################################################################

#### vdb_lod

if(OPENVDB_BUILD_VDB_LOD)
  set(VDB_LOD_SOURCE_FILES  openvdb_lod.cc)
  add_executable(vdb_lod ${VDB_LOD_SOURCE_FILES})
  target_link_libraries(vdb_lod ${OPENVDB_BINARIES_DEPENDENT_LIBS})

  install(TARGETS vdb_lod RUNTIME DESTINATION ${CMAKE_INSTALL_BINDIR})
endif()

##########################################################################

#### vdb_render

if(OPENVDB_BUILD_VDB_RENDER)
  find_package(Imath CONFIG)
  if (NOT TARGET Imath::Imath)
    find_package(IlmBase ${MINIMUM_ILMBASE_VERSION} REQUIRED COMPONENTS Half Iex IlmThread Imath)
    find_package(OpenEXR ${MINIMUM_OPENEXR_VERSION} REQUIRED COMPONENTS IlmImf)
  else()
    find_package(OpenEXR CONFIG)
  endif()

  set(VDB_RENDER_SOURCE_FILES openvdb_render.cc)
  add_executable(vdb_render ${VDB_RENDER_SOURCE_FILES})

  # Set deps. Note that the order here is important. If we're building against
  # Houdini 17.5 we must include OpenEXR and IlmBase deps first to ensure the
  # users chosen namespaced headers are correctly prioritized. Otherwise other
  # include paths from shared installs (including houdini) may pull in the wrong
  # headers

  target_link_libraries(vdb_render
    # For Imath/OpenEXR v3.X
    $<TARGET_NAME_IF_EXISTS:Imath::Imath>
    $<TARGET_NAME_IF_EXISTS:OpenEXR::OpenEXR>
    $<TARGET_NAME_IF_EXISTS:OpenEXR::OpenEXRUtil>
    $<TARGET_NAME_IF_EXISTS:OpenEXR::IlmThread>
    $<TARGET_NAME_IF_EXISTS:OpenEXR::Iex>
    # For IlmBase/OpenEXR v2.X
    $<TARGET_NAME_IF_EXISTS:IlmBase::Half>
    $<TARGET_NAME_IF_EXISTS:OpenEXR::IlmImf>
    $<TARGET_NAME_IF_EXISTS:OpenEXR::IlmImfUtil>
    $<TARGET_NAME_IF_EXISTS:IlmBase::IlmThread>
    $<TARGET_NAME_IF_EXISTS:IlmBase::Iex>
    $<TARGET_NAME_IF_EXISTS:IlmBase::Imath>
    ${OPENVDB_BINARIES_DEPENDENT_LIBS}
  )

  if(WIN32)
    # @note OPENVDB_OPENEXR_STATICLIB is old functionality and should be removed
    get_target_property(ILMBASE_LIB_TYPE IlmBase::Half TYPE)
    if(OPENEXR_USE_STATIC_LIBS OR (${ILMBASE_LIB_TYPE} STREQUAL STATIC_LIBRARY))
      target_compile_definitions(vdb_render  PUBLIC -DOPENVDB_OPENEXR_STATICLIB)
    endif()
  endif()

  install(TARGETS vdb_render RUNTIME DESTINATION ${CMAKE_INSTALL_BINDIR})
endif()

##########################################################################

#### vdb_view

if(OPENVDB_BUILD_VDB_VIEW)
  find_package(OpenGL REQUIRED)

  if(WIN32)
    find_package(GLEW REQUIRED)
  endif()

  # wraps find_package(glfw3) and sets the glfw target
  include(OpenVDBGLFW3Setup)

  set(VDB_VIEW_SOURCE_FILES
    openvdb_view.cc
    ../viewer/Camera.cc
    ../viewer/ClipBox.cc
    ../viewer/Font.cc
    ../viewer/RenderModules.cc
    ../viewer/Viewer.cc
  )

  add_executable(vdb_view ${VDB_VIEW_SOURCE_FILES})

  target_link_libraries(vdb_view
    ${OPENVDB_BINARIES_DEPENDENT_LIBS}
    OpenGL::GL
    OpenGL::GLU
    glfw
  )

  if(WIN32)
    target_link_libraries(vdb_view GLEW::GLEW)
  endif()

  target_compile_definitions(vdb_view PRIVATE -DGL_GLEXT_PROTOTYPES=1)

  install(TARGETS vdb_view RUNTIME DESTINATION ${CMAKE_INSTALL_BINDIR})
endif()

unset(RPATHS)<|MERGE_RESOLUTION|>--- conflicted
+++ resolved
@@ -52,33 +52,6 @@
 
 ##########################################################################
 
-<<<<<<< HEAD
-# rpath handling
-
-set(RPATHS "")
-if(OPENVDB_ENABLE_RPATH)
-  # @todo There is probably a better way to do this for imported targets
-  list(APPEND RPATHS
-    ${Boost_LIBRARY_DIRS}
-    ${Imath_LIBRARY_DIRS}
-    ${IlmBase_LIBRARY_DIRS}
-    ${Log4cplus_LIBRARY_DIRS}
-    ${Blosc_LIBRARY_DIRS}
-    ${Tbb_LIBRARY_DIRS}
-  )
-  if(OPENVDB_BUILD_CORE)
-    list(APPEND RPATHS ${CMAKE_INSTALL_FULL_LIBDIR})
-  else()
-    list(APPEND RPATHS ${OpenVDB_LIBRARY_DIRS})
-  endif()
-
-  list(REMOVE_DUPLICATES RPATHS)
-endif()
-
-##########################################################################
-
-=======
->>>>>>> 509a6451
 ##### VDB binaries
 
 #### vdb_print
