/**

@page changes Release Notes

@htmlonly <a name="v6_0_1_changes"></a>@endhtmlonly
@par
<B>Version 6.0.1</B> - <I>In development</I>

@par
New features:
- Added new @vdblink::QuatTraits QuatTraits@endlink,
  @vdblink::MatTraits MatTraits@endlink and
  @vdblink::ValueTraits ValueTraits@endlink type traits to complement
  @vdblink::VecTraits VecTraits@endlink and added an
  @vdblink::IsSpecializationOf IsSpecializationOf@endlink
  helper metafunction.
- Added support for @vdblink::Vec4SMetadata Vec4s@endlink,
  @vdblink::Vec4DMetadata Vec4d@endlink
  and @vdblink::Vec4IMetadata Vec4i@endlink metadata.
- Added a generic @vdblink::TypeList TypeList@endlink class.
- Added @vdblink::GridBase::apply() GridBase::apply@endlink,
  which invokes a functor on a grid if the resolved grid type
  is a member of a given type list.
- Added @vdblink::util::printTime util::printTime@endlink that
  outputs nicely-formatted time information.
- Added a template specialization of std::hash with @vdblink::math::Coord Coord@endlink.
- Added @vdblink::math::CoordBBox::moveMin CoordBBox::moveMin@endlink and
  @vdblink::math::CoordBBox::moveMax CoordBBox::moveMax@endlink to move a
  @vdblink::math::CoordBBox CoordBBox@endlink.

@par
Improvements:
- The API of @vdblink::util::CpuTimer util::CpuTimer@endlink has been improved
  and is now making use of a new @vdblink::util::printTime util::printTime@endlink
  function for nicer output of time information.
- Significantly improved the performance of point data grid string attribute
  generation.
- @vdblink::points::AttributeArray::copy() AttributeArray::copy@endlink
  and the copy assignment operator for AttributeArrays are now thread-safe.
- The command-line tools (<TT>vdb_print</TT>, etc.) now include
  the library ABI version in their <TT>-version</TT> output.

@par
Bug fixes:
- Fixed a bug in the @link tools/Clip.h clip@endlink tool that caused
  some grid metadata to be discarded.
- Added a check to @vdblink::points::setGroup() points::setGroup@endlink
  to compare the maximum index of the provided
  @vdblink::tools::PointIndexTree PointIndexTree@endlink
  to the size of the membership vector.
- Fixed a race condition when moving points in point data grids for ABI=6+
  due to non-const access of AttributeArrays resulting in a copy-on-write.
- Fix bug with MeshToVoxel consuming infinite memory when giving NaNs.
- Fix a rounding error bug in point conversion when using floating-point.

@par
API changes:
- Moved the @vdblink::CopyConstness CopyConstness@endlink metafunction from
  @link tree/TreeIterator.h TreeIterator.h@endlink to @link Types.h@endlink.

@par
Houdini:
- The Points&nbsp;Convert SOP now reports NaN Positions as warnings when
  converting from Houdini Points to VDB Points.
- Fixed a bug where the Points&nbsp;Convert&nbsp;SOP was incorrectly ignoring
  point attributes with the same name as an existing point group.
- The Transform&nbsp;SOP now supports frustum transforms by applying the
  transformation to the internal affine map.
<<<<<<< HEAD
- Renamed SOP labels to match native Houdini SOPs - New Names:
  Renormalize SDF, Reshape SDF, Smooth SDF, Morph SDF, Rebuild SDF, Project
  Non-Divergent, Segment by Connectivity, Topology to SDF, Visualize Tree
- Added a @b houdini_utils::OpPolicy::getLabelName() method to allow derived
  OpPolicy classes to provide their own label naming scheme for tab menus.
=======
- Added type lists for sets of commonly-used grid types, including
  @b ScalarGridTypes, @b Vec3GridTypes, @b AllGridTypes, etc.
>>>>>>> 79d9484e

@par
Python:
- Added limited support for @ref secPtContents "point data grids",
  comprising I/O and metadata functionality for now.
- Added support for @vdblink::Mat4SMetadata Mat4s@endlink
  and @vdblink::Mat4DMetadata Mat4d@endlink metadata, in the form of nested
  Python lists (e.g., <TT>[[1,0,0,0], [0,1,0,0], [0,0,1,0], [0,0,0,1]]</TT>).


@htmlonly <a name="v6_0_0_changes"></a>@endhtmlonly
@par
<B>Version 6.0.0</B> - <I>December 18, 2018</I>

@par
<BLOCKQUOTE>
Some changes in this release (see @ref v6_0_0_ABI_changes "ABI changes" below)
alter the grid&nbsp;ABI so that it is incompatible with earlier versions of
the OpenVDB library, such as the ones built into Houdini up to and including
Houdini&nbsp;17.
To preserve ABI compatibility, when compiling OpenVDB or any dependent code
define the macro <TT>OPENVDB_ABI_VERSION_NUMBER=</TT><I>N</I>, where,
for example, <I>N</I> is 3 for Houdini&nbsp;15, 15.5 and&nbsp;16,
4 for Houdini&nbsp;16.5 and 5 for Houdini&nbsp;17.0.
</BLOCKQUOTE>

@par
New features:
- Added support to the
  @link ParticlesToLevelSet.h ParticlesToLevelSet@endlink tool
  for fast rasterization of particles into boolean mask grids.
- Added convenience functions
  @vdblink::tools::particlesToSdf() particlesToSdf@endlink,
  @vdblink::tools::particleTrailsToSdf() particleTrailsToSdf@endlink,
  @vdblink::tools::particlesToMask() particlesToMask@endlink
  and @vdblink::tools::particleTrailsToMask() particleTrailsToMask@endlink
  for common particle rasterization use cases.
- Added batch copying functions @vdblink::points::AttributeArray::copyValues()
  AttributeArray::copyValues@endlink and
  @vdblink::points::AttributeArray::copyValuesUnsafe()
  AttributeArray::copyValuesUnsafe@endlink that significantly outperform
  the older @vdblink::points::AttributeArray::set()
  AttributeArray::set@endlink method.

@par
Improvements:
- Improved the responsiveness of the
  @link MeshToVolume.h mesh to volume@endlink converter to interrupt requests.
- Attempts to use a partially deserialized
  @vdblink::points::AttributeArray AttributeArray@endlink now errors.
- Updated point deletion to use faster batch copying for ABI=6+.
- Methods relating to in-memory Blosc compression for
  @vdblink::points::AttributeArray::compress() AttributeArray@endlink
  now do nothing and have been marked deprecated resulting in memory savings
  for ABI=6+.

@par
Bug fixes:
- Fixed various signed/unsigned casting issues to resolve compiler warnings
  when moving points in point data grids.

@anchor v6_0_0_ABI_changes
@par
ABI changes:
- Added multiple new virtual functions to
  @vdblink::points::AttributeArray AttributeArray@endlink.
- Changed the order and size of member variables in
  @vdblink::points::AttributeArray AttributeArray@endlink
  and @vdblink::points::TypedAttributeArray TypedAttributeArray@endlink.

@par
API changes:
- Removed a number of methods that were deprecated in version&nbsp;5.0.0 or
  earlier.
- Removed the experimental @b ValueAccessor::newSetValue method.
- Deprecated @vdblink::points::AttributeArray::compress()
  AttributeArray@endlink methods relating to in-memory Blosc compression.

@par
Houdini:
- The Convert and To&nbsp;Polygons SOPs now correctly transfer vertex
  attributes when the output is a polygon soup.
- Added an option to the Visualize&nbsp;SOP to display leaf nodes as points.
- Renamed the Visualize&nbsp;SOP&rsquo;s <TT>leafmode</TT>,
  <TT>internalmode</TT>, <TT>tilemode</TT> and <TT>voxelmode</TT> parameters
  to <TT>leafstyle</TT>, <TT>internalstyle</TT>, etc. and converted them
  from ordinals to strings.
- Made various improvements to viewport rendering of point data grids.
- Added a <B>ParmFactory::setInvisible</B> method to allow parameters
  to be marked as hidden.  This is useful for multi-parms,
  whose child parameters cannot be made obsolete.
- Removed the option to use in-memory Blosc compression from the
  Points&nbsp;Convert&nbsp;SOP as this feature has now been deprecated.
- Made various small changes for Houdini&nbsp;17 compatibility.


@htmlonly <a name="v5_2_0_changes"></a>@endhtmlonly
@par
<B>Version 5.2.0</B> - <I>August 13, 2018</I>

@par
New features:
- Added @link points/PointAdvect.h tools@endlink to advect points
  stored in point data grids through velocity fields.
  <I>[Contributed&nbsp;by&nbsp;Dan&nbsp;Bailey]</I>
- For point data grids, voxel data can now be
  @vdblink::points::prefetch() prefetched@endlink independently of
  position or other attributes.
  <I>[Contributed&nbsp;by&nbsp;Dan&nbsp;Bailey]</I>
- Added @link points/PointSample.h tools@endlink to sample voxel values
  onto points stored in point data grids.
  <I>[Contributed&nbsp;by&nbsp;Double&nbsp;Negative]</I>

@par
Improvements:
- The @vdblink::tools::UniformPointScatter UniformPointScatter@endlink tool
  now generates points in &ldquo;points per volume&rdquo; mode even when
  the product of the density and the voxel volume is less than one,
  and the point count now varies continuously with the density.
- Added a minimum/maximum sphere count argument to the
  @vdblink::tools::fillWithSpheres() fillWithSpheres@endlink tool.
  (The previous version, now deprecated, supported only a maximum
  sphere count.)
- Added a method to the level set tracking tool to enable and disable
  @vdblink::tools::LevelSetTracker::setTrimming() trimming@endlink
  of voxels outside the narrow band.
  Previously, trimming was always enabled, which caused dense SDFs
  to be converted to narrow-band level sets.
- Added @b state methods to point data
  @link points/IndexFilter.h index filters@endlink to improve
  optimization opportunities.
  <I>[Contributed&nbsp;by&nbsp;Dan&nbsp;Bailey]</I>
- Added @vdblink::points::ActiveFilter active@endlink
  and @vdblink::points::InactiveFilter inactive@endlink value mask
  point data index filters.
  <I>[Contributed&nbsp;by&nbsp;Dan&nbsp;Bailey]</I>
- Replaced include/exclude group list parameters with filter functors
  in various point data functions.
  <I>[Contributed&nbsp;by&nbsp;Dan&nbsp;Bailey]</I>
- Refactored and simplified the
  @link points/PointCount.h point count@endlink API.
  <I>[Contributed&nbsp;by&nbsp;Dan&nbsp;Bailey]</I>
- Computing cumulative per-leaf point offsets is now parallelized.
  <I>[Contributed&nbsp;by&nbsp;Dan&nbsp;Bailey]</I>
- Made various small changes for Visual Studio&nbsp;2017 compatibility.
  <I>[Contributed by Edward&nbsp;Lam]</I>

@par
Bug fixes:
- Fixed a bug that could cause an infinite loop when iterating over
  an empty root node.
- Fixed namespace-related bugs in
  @vdblink::math::Tuple::isZero() Tuple::isZero@endlink
  and @vdblink::math::Mat::isZero() Mat::isZero@endlink that led to
  compile-time errors.
- Fixed type conversion bugs in the vector-to-vector <A HREF=
  "namespaceopenvdb_1_1v5__2_1_1math.html#rotation_v1_v2"><B>rotation</B></A>
  function that made it impossible for it to return a single-precision
  rotation matrix, and modified the function to accept @b Vec3 arguments
  of any value type.
- Fixed a bug in the @link MeshToVolume.h mesh to volume@endlink converter
  that made it uninterruptible in certain cases even though
  an interrupter was provided.
  <I>[Reported&nbsp;by&nbsp;Doug&nbsp;Epps]</I>

@par
Houdini:
- Added an option to the From&nbsp;Particles&nbsp;SOP to output an
  interior mask grid.
- Added options to the Metadata&nbsp;SOP to set the grid name
  and to propagate metadata to primitive attributes and vice-versa.
- Modified <A HREF=
  "http://www.sidefx.com/docs/hdk16.5/class_g_u___prim_v_d_b.html#af9274e93cc2d5d8d1f001aa7a286180a">
  <B>convertVolumesToVDBs</B></A> to set the output VDBs&rsquo; grid names
  to the names of the volume primitives.
- Added an option to the Offset&nbsp;Level&nbsp;Set,
  Renormalize&nbsp;Level&nbsp;Set, Smooth&nbsp;Level&nbsp;Set
  and Resize&nbsp;Narrow&nbsp;Band&nbsp;SOPs to enable and disable
  trimming of voxels outside the narrow band.
  Previously, trimming was always enabled, which caused dense SDFs
  to be converted to narrow-band level sets.
- Fixed a bug in the Resample&nbsp;SOP that prevented it from reading
  a reference VDB from the second input.
- Added an option to the Scatter&nbsp;SOP to scatter points only on
  an isosurface of a signed distance field.
- The Scatter&nbsp;SOP now generates points in Point&nbsp;Density mode
  even when the product of the density and the voxel volume is less than one,
  and the point count now varies continuously with the density.
- Added a minimum sphere count option to the To&nbsp;Spheres&nbsp;SOP.
- Added enable/disable toggles to the To&nbsp;Spheres&nbsp;SOP&rsquo;s
  minimum and maximum radius parameters and eliminated the world space
  radius parameters.
  The remaining minimum and maximum parameters, formerly the voxel space
  radii, are now used in both world unit and voxel unit modes.
- Added transform and rotation order options to the Transform&nbsp;SOP.
- Added support to the Advect&nbsp;Points&nbsp;SOP for advecting points
  stored in point data grids.
  <I>[Contributed&nbsp;by&nbsp;Dan&nbsp;Bailey]</I>
- Added support to the Sample&nbsp;Points&nbsp;SOP for sampling onto points
  stored in point data grids.
  <I>[Contributed&nbsp;by&nbsp;Double&nbsp;Negative]</I>


@htmlonly <a name="v5_1_0_changes"></a>@endhtmlonly
@par
<B>Version 5.1.0</B> - <I>April 10, 2018</I>

@par
New features:
- Added an option to
  @vdblink::points::deleteFromGroups() points::deleteFromGroups@endlink
  to delete the groups as well as the points.
  <I>[Contributed&nbsp;by&nbsp;Nick&nbsp;Avramoussis]</I>
- Added a @c header_test Makefile target that checks library header files
  for dependencies on missing or indirectly included headers.
  <I>[Contributed&nbsp;by&nbsp;Dan&nbsp;Bailey]</I>
- Added support for @vdblink::math::Mat3s Mat3s@endlink and
  @vdblink::math::Mat3d Mat3d@endlink point data
  @vdblink::points::TypedAttributeArray typed attributes@endlink.
  <I>[Contributed&nbsp;by&nbsp;Dan&nbsp;Bailey]</I>

@par
Improvements:
- Added per-test timings to <TT>vdb_test</TT> to help in identifying
  performance regressions.
- @vdblink::zeroVal zeroVal@endlink now returns a zero matrix instead of
  an identity matrix for @vdblink::math::Mat4s Mat4s@endlink
  and @vdblink::math::Mat4d Mat4d@endlink, and it is now also defined
  (and returns a zero matrix) for @vdblink::math::Mat3s Mat3s@endlink
  and @vdblink::math::Mat3d Mat3d@endlink.

@par
Python:
- Fixed a bug introduced in version&nbsp;3.2.0 that caused
  boolean and integer values added to a grid&rsquo;s metadata
  to be stored as floating-point values.

@par
Houdini:
- Added options to the Clip&nbsp;SOP to expand or shrink the clipping region
  and, when clipping to a camera frustum, to set the near and far
  clipping planes.
- Added output grid naming options to the Points&nbsp;Convert&nbsp;SOP.
- Added a Keep&nbsp;Original&nbsp;Geometry toggle to the
  Points&nbsp;Convert&nbsp;SOP and improved the efficiency of point unpacking.
  <I>[Contributed&nbsp;by&nbsp;Dan&nbsp;Bailey]</I>
- Added an option to the Points&nbsp;Delete&nbsp;SOP to delete point groups.
  <I>[Contributed&nbsp;by&nbsp;Nick&nbsp;Avramoussis]</I>
- Fixed a rare crash when extracting points from a point data primitive.
  <I>[Contributed by Jeff&nbsp;Lait]</I>
- Added a @b SOP_NodeVDB::evalStdString method that facilitates
  string parameter evaluation in expressions, e.g.,
  <TT>matchGroup(*gdp,&nbsp;evalStdString("group",&nbsp;time))</TT>.
- Removed the deprecated @b openvdb_houdini::validateGeometry function.
  Use @b convertGeometry instead.
- Added a @b SOP_NodeVDB::matchGroup overload that eliminates the need
  to @c const_cast the @b GU_Detail.
  <I>[Contributed by Jeff&nbsp;Lait]</I>
- Grid transforms are now more aggressively simplified, making it less likely
  to produce nonuniform voxels erroneously.
  <I>[Contributed by Jeff&nbsp;Lait]</I>
- Fixed a bug when copying and pasting a Create&nbsp;SOP that could cause
  the Voxel&nbsp;Size toggle to change state.
- Added a @b houdini_utils::OpFactory::setVerb method to register
  <A HREF="http://www.sidefx.com/docs/houdini/model/compile">
  compilable</A>&nbsp;SOPs.
- Made @b SOP_NodeVDB::cookMySop @c final (that is, non-overridable)
  to facilitate the implementation of compilable SOPs.
  Override @b SOP_NodeVDB::cookVDBSop instead.
  (In most cases, it suffices to rename @b cookMySop to @b cookVDBSop.)
- Renamed some parameters on the following SOPs to match the equivalent
  native Houdini nodes: Advect, Advect&nbsp;Points, Analysis, Combine, Filter,
  Fracture, From&nbsp;Particles, From&nbsp;Polygons, Morph&nbsp;Level&nbsp;Set,
  Occlusion&nbsp;Mask, Offset&nbsp;Level&nbsp;Set, Points&nbsp;Group, Resample,
  Resize&nbsp;Narrow&nbsp;Band, Smooth&nbsp;Level&nbsp;Set,
  Topology&nbsp;To&nbsp;Level&nbsp;Set, Vector&nbsp;Merge, and Visualize.
- Added @b SOP_VDBCacheOptions, a convenience base class for
  compilable&nbsp;SOPs.
  <I>[Contributed by Jeff&nbsp;Lait]</I>
- Converted most SOPs into compilable SOPs.


@htmlonly <a name="v5_0_0_changes"></a>@endhtmlonly
@par
<B>Version 5.0.0</B> - <I>November 6, 2017</I>

@par
<BLOCKQUOTE>
Some changes in this release (see @ref v5_0_0_ABI_changes "ABI changes" below)
alter the grid&nbsp;ABI so that it is incompatible with earlier versions of
the OpenVDB library, such as the ones built into Houdini up to and including
Houdini&nbsp;16.
To preserve ABI compatibility, when compiling OpenVDB or any dependent code
define the macro <TT>OPENVDB_ABI_VERSION_NUMBER=</TT><I>N</I>, where,
for example, <I>N</I> is 3 for Houdini&nbsp;15, 15.5 and&nbsp;16 and 4
for Houdini&nbsp;16.5.
</BLOCKQUOTE>

@par
New features:
- Added a @vdblink::getLibraryAbiVersionString()
  getLibraryAbiVersionString@endlink function, which returns a
  string such as <TT>"5.0.0abi3"</TT>.
- Added a @vdblink::WeakPtr weak pointer@endlink type alias for ABI
  compatibility.
- Metadata fields of unregistered types are no longer discarded after
  being read from a <TT>.vdb</TT> file, and although their values are not
  printable, they can be written back to disk.
- Added a @c DESTDIR_LIB_DIR Makefile variable for Linux multiarch support.
  <I>[Contributed&nbsp;by&nbsp;Mathieu&nbsp;Malaterre]</I>
- Added tools to create @link tools/PotentialFlow.h potential flow@endlink
  fields, as described in the 2017&nbsp;SIGGRAPH OpenVDB course.
  <I>[Contributed&nbsp;by&nbsp;Double&nbsp;Negative]</I>
- Added @link points/PointMask.h tools@endlink to create mask grids from
  point data grids and to compute
  @vdblink::points::pointCountGrid() point counts@endlink.
  <I>[Contributed&nbsp;by&nbsp;Dan&nbsp;Bailey]</I>
- Added @link points/PointScatter.h tools@endlink to scatter
  @ref secPtOverview "OpenVDB points" randomly throughout a volume.
  <I>[Contributed&nbsp;by&nbsp;Nick&nbsp;Avramoussis]</I>

@par
Improvements:
- Significantly improved the performance of point data grid
  @vdblink::points::MultiGroupFilter group filters@endlink.
  <I>[Contributed&nbsp;by&nbsp;Double&nbsp;Negative]</I>

@par
Bug fixes:
- Fixed bugs in the
  @vdblink::tools::ClosestSurfacePoint ClosestSurfacePoint@endlink tool&rsquo;s
  distance calculations that caused searches to produce incorrect results.
- Fixed a locking issue that affected multithreaded access to
  @vdblink::points::PointDataLeafNode PointDataLeafNode@endlink&zwj;s
  when delayed loading was in effect.
  <I>[Contributed&nbsp;by&nbsp;Dan&nbsp;Bailey]</I>

@anchor v5_0_0_ABI_changes
@par
ABI changes:
- Made @vdblink::tree::InternalNode InternalNode@endlink&rsquo;s destructor
  non-virtual.
- The @ref v4_0_2_delayed_load_fix "fix" for a delayed-loading race condition
  in the @vdblink::tree::LeafBuffer LeafBuffer@endlink class that was only
  partially rolled out in the previous release is now enabled on all platforms.
- Replaced a bit flag with an atomic integer in
  @vdblink::points::AttributeArray points::AttributeArray@endlink
  to address a threading issue during delayed loading.
  <I>[Contributed&nbsp;by&nbsp;Dan&nbsp;Bailey]</I>
- Deprecated the @c OPENVDB_2_ABI_COMPATIBLE and @c OPENVDB_3_ABI_COMPATIBLE
  macros in favor of a new @c OPENVDB_ABI_VERSION_NUMBER macro.
  The new macro defaults to the library major version number but can be
  set at compile time to an earlier version number to disable ABI changes
  since that version.
  (Older ABIs will not be supported indefinitely, however.)
  For example, compile OpenVDB and any dependent code with
  <TT>-DOPENVDB_ABI_VERSION_NUMBER=4</TT> to use the 4.x&nbsp;ABI.

@par
API changes:
- Replaced @b tools::ClosestSurfacePoint::initialize with
  @vdblink::tools::ClosestSurfacePoint::create()
  tools::ClosestSurfacePoint::create@endlink,
  which returns a newly-allocated and properly initialized object.
- Removed methods that were deprecated in version&nbsp;4.0.0 or earlier,
  including @b io::File::readGridPartial, @b points::initialize,
  @b points::uninitialize and @b util::PagedArray::pop_back.
- Deprecated @vdblink::IllegalValueException IllegalValueException@endlink
  in favor of @vdblink::ValueError ValueError@endlink.
- Changed the naming scheme for the
  @link OPENVDB_VERSION_NAME library namespace@endlink
  from <B>openvdb::v</B><I>X</I><B>_</B><I>Y</I><B>_</B><I>Z</I>
  to <B>openvdb::v</B><I>X</I><B>_</B><I>Y</I><B>abi</B><I>N</I>,
  where @e X, @e Y, @e Z and @e N are the major, minor, patch and ABI
  version numbers, respectively.
  The <B>abi</B><I>N</I> suffix is added only when the library is built
  using an older ABI version.

@par
Python:
- Reimplemented NumPy support for Boost&nbsp;1.65 compatibility.

@par
Houdini:
- Fixed bugs that caused the Ray&nbsp;SOP&rsquo;s closest surface point
  searches to produce incorrect results.
- Changed the @b VdbPrimCIterator::FilterFunc type from @b boost::function
  to @b std::function.
- Changed the @b houdini_utils::OpPolicyPtr type from @b boost:shared_ptr
  to @b std::shared_ptr.
- Debug-level log messages generated by OpenVDB are no longer forwarded
  to Houdini&rsquo;s error manager.
- Fixed a bug in the Read&nbsp;SOP that made it impossible to select among
  grids of the same name in a file.
- Added @b houdini_utils::ParmFactory::setAttrChoiceList, a convenience
  method for the creation of menus of attributes.
- Added a Potential&nbsp;Flow&nbsp;SOP.
  <I>[Contributed&nbsp;by&nbsp;Double&nbsp;Negative]</I>
- Added point data grid support to the Scatter&nbsp;SOP.
  <I>[Contributed&nbsp;by&nbsp;Nick&nbsp;Avramoussis]</I>
- Added mask and point count output options to the
  Points&nbsp;Convert&nbsp;SOP.
  <I>[Contributed&nbsp;by&nbsp;Dan&nbsp;Bailey]</I>


@htmlonly <a name="v4_0_2_changes"></a>@endhtmlonly
@par
<B>Version 4.0.2</B> - <I>July 28, 2017</I>
@par
New features:
- Added @vdblink::tools::compActiveLeafVoxels compActiveLeafVoxels@endlink,
  which composites active voxel values from a source tree into a destination
  tree.
  It is threaded and faster than existing tools that merge trees, however
  it operates only on leaf nodes.
- Added a <TT>vdb_test&nbsp;-f</TT> option that reads a list of tests
  to be run from a text file.
- Added functions for @link points/PointDelete.h deleting points@endlink
  from point data grids based on group membership.
  <I>[Contributed&nbsp;by&nbsp;Double&nbsp;Negative]</I>
- Enabled display of point data grids in <TT>vdb_view</TT>.
  <I>[Contributed&nbsp;by&nbsp;Nick&nbsp;Avramoussis]</I>
- Added a view mode indicator to <TT>vdb_view</TT>.
- Added @vdblink::math::Mat::isFinite() isFinite@endlink,
  @vdblink::math::Mat::isNan() isNan@endlink, and
  @vdblink::math::Mat::isZero() isZero@endlink methods to
  @vdblink::math::Mat math::Mat@endlink and added
  @vdblink::math::Tuple::isZero() isZero@endlink to
  @vdblink::math::Tuple math::Tuple@endlink.
- Added @vdblink::tools::interiorMask() tools::interiorMask@endlink,
  which constructs a boolean mask grid from the active voxels of an
  input grid or, if the input grid is a level set, from the interior
  voxels of the level set.
- Added @vdblink::math::CoordBBox::begin() begin@endlink
  and @vdblink::math::CoordBBox::end() end@endlink iterator methods
  (and related methods) to @vdblink::math::CoordBBox CoordBBox@endlink,
  so that it can be used in range-based <TT>for</TT>&nbsp;loops.
- The @link tools/Clip.h clip@endlink tool now accepts either a box,
  a mask grid or a camera frustum as the clipping region.
  The latter is new in this version.

@par
Improvements:
- Moved the @vdblink::math::Tuple::isFinite() isFinite@endlink,
  @vdblink::math::Tuple::isInfinite() isInfinite@endlink,
  and @vdblink::math::Tuple::isNan() isNan@endlink methods from
  @vdblink::math::Vec3 math::Vec3@endlink et&nbsp;al.
  to @vdblink::math::Tuple math::Tuple@endlink.

@par
Bug fixes:
- @anchor v4_0_2_delayed_load_fix
  Fixed a delayed-loading race condition that could result in crashes.
  <I>[Reported&nbsp;by&nbsp;Dan&nbsp;Bailey]</I>
  <BLOCKQUOTE>
  @b Note: To preserve ABI compatibility, this fix is currently enabled
  only on platforms for which the alignment of a
  <TT>tbb::atomic&lt;uint32_t&gt;</TT> is the same as for a @c uint32_t.
  On other platforms, warnings will be logged during OpenVDB initialization,
  and it is recommended to disable delayed loading in that case (for example,
  by defining the environment variable @c OPENVDB_DISABLE_DELAYED_LOAD).
  </BLOCKQUOTE>
- Fixed a delayed-loading memory leak in the
  @vdblink::points::PointDataLeafNode PointDataLeafNode@endlink.
  <I>[Contributed&nbsp;by&nbsp;Double&nbsp;Negative]</I>
- Changed the random number seeding mechanism for <TT>.vdb</TT> file UUIDs
  to avoid duplicate&nbsp;IDs.
  <I>[Reported&nbsp;by&nbsp;Jason&nbsp;Lefley]</I>
- Fixed an off-by-one bug in the
  @vdblink::tools::GridResampler resampler@endlink that produced grid patterns
  of missing interior voxels for scale factors greater than one.

@par
Houdini:
- As of Houdini&nbsp;16.0.549, @c houdini_utils::OpFactory can generate
  help cards for operators automatically.
  New @c OpFactory::setDocumentation and @c ParmFactory::setDocumentation
  methods allow one to add custom help text in
  <A HREF="http://www.sidefx.com/docs/houdini/help/format">wiki markup</A>
  format.
- Added help cards for all SOPs.  Houdini&nbsp;16.0.578 or later is required.
  <I>[Contributed&nbsp;by&nbsp;Dan&nbsp;Bailey&nbsp;and&nbsp;SideFX]</I>
- The Extended Operator Info window in Houdini&nbsp;16 now renders correctly
  for OpenVDB SOPs, instead of displaying a Python stack trace.
  <I>[Contributed&nbsp;by&nbsp;Dan&nbsp;Bailey]</I>
- Added a Points Delete SOP for deleting points from point data grids
  based on group membership.
  <I>[Contributed&nbsp;by&nbsp;Double&nbsp;Negative]</I>
- Added a Mantra VRAY procedural and a delayed load SHOP for rendering
  point data grids.
  Houdini&nbsp;16 is required.
  <I>[Contributed&nbsp;by&nbsp;Double&nbsp;Negative]</I>
- Replaced the Combine SOP&rsquo;s &ldquo;A/B&nbsp;Pairs&rdquo;
  and &ldquo;Flatten&rdquo; toggles with a menu of collation options
  that include flattening only <I>A</I>&nbsp;grids and flattening groups
  of <I>A</I>&nbsp;grids independently.
- Added a slider to the Remove Divergence SOP to set the error tolerance
  for the pressure solver.
- Added value type conversion options (for VDB output) to the Convert&nbsp;SOP.
- Added a Densify SOP that replaces active tiles with leaf voxels.
- Fixed a bug in the Rasterize Points&nbsp;SOP that capped density values
  to one instead of to the particles&rsquo; densities.
- The Convert and To&nbsp;Polygons SOPs now accept grids of any type
  as surface masks, not just level set or SDF grids.
- Added an option to the Clip&nbsp;SOP to clip to a camera frustum.


@htmlonly <a name="v4_0_1_changes"></a>@endhtmlonly
@par
<B>Version 4.0.1</B> - <I>March 8, 2017</I>
@par
New features:
- Added functions to util/logging.h to simplify configuration of the
  logging system (via command-line arguments, in particular).
- Added @vdblink::tree::LeafManager::activeLeafVoxelCount()
  LeafManager::activeLeafVoxelCount@endlink, a faster, threaded
  alternative to @vdblink::tree::Tree::activeLeafVoxelCount()
  Tree::activeLeafVoxelCount@endlink.
- Added a <TT>-shuffle</TT> option that causes <TT>vdb_test</TT>
  to run unit tests in random order, which can help to identify
  unintended dependencies between tests.
- Added @c vdb_lod, a command-line tool to generate volume mipmaps
  for level-of-detail effects.
- Added methods to compute the median value of
  @vdblink::tree::LeafNode::medianOn() active@endlink,
  @vdblink::tree::LeafNode::medianOff() inactive@endlink
  or @vdblink::tree::LeafNode::medianAll() all@endlink voxels in leaf nodes.

@par
Improvements:
- Added a @vdblink::Metadata::str() Metadata::str@endlink specialization
  for @vdblink::StringMetadata StringMetadata@endlink that eliminates
  the overhead of writing to a string stream.
- Made various minor improvements to @vdblink::util::PagedArray
  util::PagedArray@endlink.
- Added an @c install_lib build target to the Makefile.
  <I>[Contributed&nbsp;by&nbsp;Double&nbsp;Negative]</I>
- Added @subpage points "documentation" and Cookbook
  @ref openvdbPointsHelloWorld "examples" for OpenVDB&nbsp;Points.
  <I>[Contributed&nbsp;by&nbsp;Double&nbsp;Negative]</I>
- Registration of OpenVDB&nbsp;Points grid and attribute types is now
  handled in @vdblink::initialize() openvdb::initialize@endlink,
  and @vdblink::points::initialize() points::initialize@endlink
  and @vdblink::points::uninitialize() points::uninitialize@endlink
  are therefore deprecated.
- Extended multi-pass I/O to handle a variable number of passes per leaf node.
  <I>[Contributed&nbsp;by&nbsp;Double&nbsp;Negative]</I>
- Addressed a name conflict between macros in util/NodeMasks.h and symbols in
  the <A HREF="http://eigen.tuxfamily.org/index.php?title=Main_Page">Eigen</A>
  library.
  <I>[Reported&nbsp;by&nbsp;Trevor&nbsp;Thomson]</I>

@par
Bug fixes:
- The @vdblink::tools::fillWithSpheres() fillWithSpheres@endlink
  and @vdblink::tools::ClosestSurfacePoint ClosestSurfacePoint@endlink
  tools now correctly handle isosurfaces outside the input volume&rsquo;s
  narrow band.
- The @vdblink::tools::MultiResGrid MultiResGrid@endlink tool
  now supports all standard grid types, including
  @vdblink::BoolGrid BoolGrid@endlink and @vdblink::MaskGrid MaskGrid@endlink.
- @vdblink::tree::LeafNode::fill() LeafNode::fill@endlink now correctly clips
  the fill region to the node&rsquo;s bounding box.
- @vdblink::Grid::denseFill() Grid::denseFill@endlink no longer densifies
  all existing active tiles, and it now correctly handles both active
  and inactive fill values.
- Fixed a bug that caused @vdblink::tools::copyToDense()
  tools::copyToDense@endlink to only partially populate the output array
  when delayed loading was in effect.
  <I>[Reported&nbsp;by&nbsp;Stuart&nbsp;Levy]</I>
- Fixed an issue with duplicate registration of
  @link points/PointDataGrid.h PointDataGrid@endlink attribute types.
  <I>[Reported&nbsp;by&nbsp;SideFX]</I>
- Fixed an uninitialized memory bug in the
  @vdblink::tools::meshToVolume() mesh to volume@endlink converter.
  <I>[Reported&nbsp;by&nbsp;SideFX]</I>
- Fixed a thread race condition in
  @vdblink::math::QuantizedUnitVec QuantizedUnitVec@endlink
  that could cause it to produce incorrect results.
  <I>[Contributed by Jeff&nbsp;Lait]</I>
- Fixed a dangling pointer bug in the
  @vdblink::tools::ParticleAtlas particle atlas@endlink tool.
  <I>[Contributed&nbsp;by&nbsp;SideFX]</I>
- Grid operators (@vdblink::tools::divergence() divergence@endlink,
  @vdblink::tools::gradient() gradient@endlink, etc.) now produce
  correct results even for grids with active tile values.
- Fixed a bug when writing an out-of-core
  @vdblink::points::AttributeArray points::AttributeArray@endlink
  that could cause corruption of the metadata associated with the array.
  <I>[Contributed&nbsp;by&nbsp;Double&nbsp;Negative]</I>

@par
Python:
- Added functions @c getLoggingLevel, @c setLoggingLevel, and
  @c setProgramName, to allow configuration of the logging system.

@par
Houdini:
- Fixed a crash in the Ray SOP when the user selected an isosurface
  outside the target volume&rsquo;s narrow band.
- The LOD SOP now supports all standard grid types, including boolean grids.
- Added @c houdini_utils::ParmFactory::setGroupChoiceList, a convenience
  method for the creation of menus of primitive groups.
- Made various small changes for Houdini&nbsp;16 compatibility.
  <I>[Contributed&nbsp;by&nbsp;SideFX]</I>
- The Create SOP now supports matching the new grids&rsquo; transform,
  voxel size, and topology to a reference grid.
  If the topology is being matched, it can optionally be resampled
  to a different voxel size.
- Added some support for point data grids to the Clip,
  Topology&nbsp;To&nbsp;Level&nbsp;Set and Visualize SOPs.
  <I>[Contributed&nbsp;by&nbsp;Double&nbsp;Negative]</I>
- Compression is no longer enabled by default in the
  Points&nbsp;Convert&nbsp;SOP for normals and colors, because they are
  not guaranteed to have a [0,&nbsp;1] range.
  <I>[Contributed&nbsp;by&nbsp;Double&nbsp;Negative]</I>
- Added a 16-bit truncation compression option to the
  Points&nbsp;Convert&nbsp;SOP.
  <I>[Contributed&nbsp;by&nbsp;Double&nbsp;Negative]</I>
- Fixed a build issue with the GR_PrimVDBPoints render hook plugin
  that could cause @c hython to report a DSO error.
  <I>[Reported&nbsp;by&nbsp;Double&nbsp;Negative]</I>
- Added an @c install_lib build target to the Makefile.
- Rewrote the Remove&nbsp;Divergence SOP to actually remove divergence from
  vector fields on collocated grids, and added support for stationary
  and moving obstacles and an option to output a pressure field.
- The Analysis&nbsp;SOP now produces correct results for grids with active
  tile values.
- Added a sparse/dense toggle to the Fill&nbsp;SOP.
- Added @c openvdb_houdini::startLogForwarding,
  @c openvdb_houdini::stopLogForwarding
  and @c openvdb_houdini::isLogForwarding, which control the forwarding
  of log messages to Houdini&rsquo;s error manager.
  Forwarding of library warnings and error messages is now enabled
  by default for SOPs when OpenVDB is built with
  <A HREF="http://log4cplus.sourceforge.net/">log4cplus</A>.


@htmlonly <a name="v4_0_0_changes"></a>@endhtmlonly
@par
<B>Version 4.0.0</B> - <I>November 15, 2016</I>
@par
Highlights:
- Incorporated Double&nbsp;Negative&rsquo;s
  <A HREF="https://github.com/dneg/openvdb_points_dev">
  OpenVDB&nbsp;Points</A> library.
- Introduced some C++11 constructs.
  A&nbsp;C++11-compatible compiler is now required.
- Blosc-compressed <TT>.vdb</TT> files are now as much as 20% smaller.
- Vector-valued grids are now constructed and destroyed much faster.
  <BLOCKQUOTE>
  @b Note: This change and other changes in this release
  (see @ref v4_0_0_ABI_changes "ABI changes" below) alter the grid&nbsp;ABI
  so that it is incompatible with earlier versions of the OpenVDB library,
  such as the ones built into Houdini&nbsp;15, 15.5 and&nbsp;16.
  To disable these changes and preserve ABI compatibility, define
  the macro @c OPENVDB_3_ABI_COMPATIBLE when compiling OpenVDB
  or any code that depends on OpenVDB.
  </BLOCKQUOTE>

@par
New features:
- Added an option to the @link PointScatter.h point scattering@endlink tools
  to specify how far each point may be displaced from the center of its
  host voxel or tile.
- Added a toggle to the @vdblink::tools::clip() clip@endlink tool
  to invert the clipping mask.
- Custom leaf node implementations may now optimize their file layout
  by inheriting from @vdblink::io::MultiPass io::MultiPass@endlink.
  Voxel data for grids with such leaf nodes will be written and read in
  multiple passes, allowing blocks of related data to be stored contiguously.
  <I>[Contributed&nbsp;by&nbsp;Double&nbsp;Negative]</I>
- Added @vdblink::tree::Tree::unallocatedLeafCount()
  Tree::unallocatedLeafCount@endlink, which returns the number of leaf
  nodes with unallocated data buffers (typically due to delayed loading).

@par
Improvements:
- Vector-valued grids are now constructed and destroyed much faster.
- Changed @vdblink::math::Coord Coord@endlink&rsquo;s data representation
  to facilitate C++11 uniform initialization.
- Delayed loading from @vdblink::io::File io::Files@endlink is now faster
  due to the use of seeks instead of reads.
  <I>[Contributed&nbsp;by&nbsp;Double&nbsp;Negative]</I>
- Made many small changes to address type conversion and other warnings
  reported by newer compilers, including Clang&nbsp;3.8.
- Improved Blosc compression ratios and write times by increasing
  the block size.
  <I>[Contributed&nbsp;by&nbsp;Dan&nbsp;Bailey]</I>

@par
Bug fixes:
- Fixed a bug that caused topology operations
  (@vdblink::Grid::topologyUnion() union@endlink,
  @vdblink::Grid::topologyIntersection() intersection@endlink
  and @vdblink::Grid::topologyDifference() difference@endlink) on
  @vdblink::MaskGrid MaskGrids@endlink to sometimes produce incorrect results.
  (MaskGrids are used internally in a number of tools.)
- Changed @vdblink::GridBase::copyGrid() GridBase::copyGrid@endlink and
  @vdblink::Grid::copy() Grid::copy@endlink to close const-correctness holes.
- @vdblink::tools::fillWithSpheres() tools::fillWithSpheres@endlink now
  returns an empty list of spheres instead of crashing when the user selects
  an isosurface that lies outside the bounding volume&rsquo;s narrow band.
- Fixed a null pointer dereference when copying grids that were loaded
  with @c io::File::readGridPartial.
  <I>[Reported&nbsp;by&nbsp;Nick&nbsp;Avramoussis]</I>

@anchor v4_0_0_ABI_changes
@par
ABI changes:
- Added a @vdblink::tree::NodeUnion NodeUnion@endlink template specialization
  for non-POD value types that significantly expedites construction and
  destruction of vector-valued grids.
- Changed @vdblink::math::Coord Coord@endlink&rsquo;s data representation
  to facilitate C++11 uniform initialization.
- Replaced occurrences of <TT>boost::shared_ptr</TT> with
  <TT>std::shared_ptr</TT>.
- Changed @vdblink::GridBase::copyGrid() GridBase::copyGrid@endlink and
  @vdblink::Grid::copy() Grid::copy@endlink to close const-correctness holes.
- Added virtual function @vdblink::tree::Tree::unallocatedLeafCount()
  Tree::unallocatedLeafCount@endlink.

@par
API changes:
- Introduced some C++11 constructs.
  A&nbsp;C++11-compatible compiler is now required.
- Added a parameter to the @link PointScatter.h point scattering@endlink
  tools to control the displacement of each point from the center of
  its host voxel or tile.
  The default behavior, as before, is to allow each point to be placed
  (randomly) anywhere within its voxel or tile.
- Renamed @c LeafManager::getPreFixSum to
  @vdblink::tree::LeafManager::getPrefixSum()
  LeafManager::getPrefixSum@endlink.
- Made @c LeafNode::Buffer a top-level class and renamed it to
  @vdblink::tree::LeafBuffer LeafBuffer@endlink.
  <I>[Contributed&nbsp;by&nbsp;Double&nbsp;Negative]</I>
- Deprecated @c io::File::readGridPartial in favor of delayed loading.
- @c tools::ClosestSurfacePoint::initialize now returns a boolean
  indicating whether initialization was successful.
- Dropped the @c CopyPolicy enum and added
  @vdblink::GridBase::copyGridWithNewTree() GridBase::copyGridWithNewTree@endlink
  and @vdblink::Grid::copyWithNewTree() Grid::copyWithNewTree@endlink in order
  to close const-correctness holes that allowed newly-constructed,
  non-<TT>const</TT> grids to share their trees with existing
  <TT>const</TT> grids.  (Where that behavior is still required, use a
  @vdblink::ConstPtrCast ConstPtrCast@endlink.)

@par
Python:
- Fixed a build issue with Python&nbsp;3 and NumPy.
  <I>[Contributed&nbsp;by&nbsp;Jonathan&nbsp;Scruggs]</I>

@par
Houdini:
- Certain changes in this release (see @ref v4_0_0_ABI_changes "ABI changes"
  above) alter the grid&nbsp;ABI so that it is incompatible with earlier
  versions of the OpenVDB library, such as the ones built into
  Houdini&nbsp;15, 15.5 and&nbsp;16.
  To disable these changes and preserve ABI compatibility, define
  the macro @c OPENVDB_3_ABI_COMPATIBLE when compiling OpenVDB
  or any code that depends on OpenVDB.
- Introduced some C++11 constructs that are incompatible with
  versions of Houdini older than&nbsp;15.0.
- Fixed a bug in the Rasterize Points SOP that caused vector-valued attributes
  to be transferred as scalars.
  <I>[Contributed&nbsp;by&nbsp;Double&nbsp;Negative]</I>
- Added a toggle to the Clip SOP to invert the clipping mask.
- Added a slider to the Scatter SOP to specify how far each point
  may be displaced from the center of its host voxel or tile.


@htmlonly <a name="v3_2_0_changes"></a>@endhtmlonly
@par
<B>Version 3.2.0</B> - <I>August 10, 2016</I>

@par
Highlights:
- New features: tool to produce and store a sequences of progressively
  lower resolution grids (mipmaps), an acceleration structure for fast
  range and nearest-neighbor searches on particles, arbitrary volume
  and level set specific segmentation tools, a new binary mask grid
  type and an efficient point to level set conversion scheme.
- Optimizations: Faster volume to mesh conversion and threaded grid
  destruction, morphological dilation, csg operations and fracture tool.
- New Houdini nodes: Segment, LOD and Topology To Level Set.

@par
New features:
- Added @link MultiResGrid.h tools::MultiResGrid@endlink a tool to
  produce and store a sequences of progressively lower resolution
  grids (mipmaps).
- Added @link ParticleAtlas.h tools::ParticleAtlas@endlink an acceleration
  structure for fast range and nearest-neighbor searches on particles, points
  with radius.
- Added @vdblink::tools::segmentActiveVoxels() segmentActiveVoxels@endlink,
  which operates on grids of arbitrary type and separates connected components
  of a grid&rsquo;s active voxels into distinct grids or trees.
- Added @vdblink::tools::segmentSDF() segmentSDF@endlink, which separates
  disjoint signed-distance-field surfaces into distinct grids or trees.
- Added @vdblink::tools::extractActiveVoxelSegmentMasks()
  extractActiveVoxelSegmentMasks@endlink, which constructs a mask
  for each connected component of a grid&rsquo;s active voxels.
- Added threaded level-set CSG tools
  @vdblink::tools::csgUnionCopy() csgUnionCopy@endlink,
  @vdblink::tools::csgIntersectionCopy() csgIntersectionCopy@endlink
  and @vdblink::tools::csgDifferenceCopy() csgDifferenceCopy@endlink,
  which, unlike the existing CSG tools, produce new grids rather than
  modifying their input grids.
  These new tools are faster and use less memory than the existing tools
  (if only because the input grids never need to be deep-copied).
- Added a threaded @vdblink::tools::dilateActiveValues dilateActiveValues()@endlink
  tool with tile value support.
- Added a @vdblink::tools::PointsToMask PointsToMask@endlink tool,
  which activates voxels that intersect points from a given list.
- Added a new @link openvdb.h MaskGrid@endlink type that uses a single
  bit-field to represent both voxel values and states for the
  @link tree/LeafNodeMask.h leafnode@endlink to reduce memory usage.
- Added a @vdblink::tools::topologyToLevelSet() topologyToLevelSet@endlink tool
  that generates a level set from the implicit boundary between active and
  inactive voxels in an input grid of arbitrary type.
- Added @link LevelSetPlatonic.h tools::LevelSetPlatonic@endlink a new tool
  that produces narrow-band level sets of the five Platonic solids.
- Added @vdblink::tools::extractIsosurfaceMask() extractIsosurfaceMask@endlink
  which masks voxels that intersect the implicit surface defined by the
  given isovalue.
- Added a @vdblink::tree::LeafManager::getPrefixSum() getPrefixSum@endlink
  method to the @vdblink::tree::LeafManager LeafManager@endlink, for
  user-managed external buffers.
- Added a @vdblink::tools::Dense::print() print@endlink method to the
  @vdblink::tools::Dense Dense@endlink grid class.
- Added the @vdblink::math::CoordBBox::Iterator CoordBBox::Iterator@endlink
  class to conveniently iterate over coordinates covered a CoordBBox.
- Added bit-wise operations to the @vdblink::math::CoordBBox CoordBBox@endlink
  class.
- New component wise constructor for the @vdblink::math::CoordBBox
  CoordBBox@endlink class as well as the method
  @vdblink::math::CoordBBox::getCornerPoints CoordBBox::getCornerPoints@endlink.
- Added a new @vdblink::tree::LeafManager LeafManager@endlink constructor to
  create the structure from an existing array of leafnodes.
- Added active tile count to @vdblink::tree::Tree::print Tree::print@endlink.
- Added the templated @vdblink::math::MinMax MinMax@endlink class to compute the
  extrema of arbitrary value types.
- Added @vdblink::Grid::sparseFill() sparseFill@endlink and
  @vdblink::Grid::denseFill() denseFill@endlink methods to the Grid, Tree and
  RootNode classes.

@par
Improvements:
- Complete overhaul of the @vdblink::tools::VolumeToMesh VolumeToMesh@endlink tool
  brings significant performance improvements and enhanced region masking,
  tile support and bool volume surfacing.
- Improved the performance, parallel scaling and memory usage,
  of @vdblink::tools::LevelSetFracture tools::LevelSetFracture@endlink and
  updated to use the new @vdblink::tools::segmentSDF() segmentSDF@endlink scheme.
- Improved the performance of
  @vdblink::tools::LevelSetAdvection tools::LevelSetAdvection@endlink by up to
  five times.
- Improved the performance of @vdblink::tree::Tree::voxelizeActiveTiles()
  Tree::voxelizeActiveTiles@endlink by means of multi-threading.
- Improved the performance of the
  @vdblink::tools::meshToVolume() mesh-to-volume converter@endlink,
  particularly for large narrow-band widths and for signed distance fields
  with dense interior regions.
- Threaded the Tree destructor and the
  @vdblink::tree::Tree::clear() Tree::clear@endlink method.
- Added a parameter to the
  @vdblink::tools::signedFloodFill() signedFloodFill@endlink and
  @vdblink::tools::signedFloodFillWithValues() signedFloodFillWithValues@endlink
  tools to constrain the flood fill to specific levels of the tree.
- Added @vdblink::tree::LeafManager::reduce LeafManager::reduce@endlink and
  similar methods to @vdblink::tree::NodeManager NodeManager@endlink
  <I>[Contributed by Brett&nbsp;Tully]</I>
- Improved constructors of @vdblink::math::Mat3 math::Mat3@endlink and
  @vdblink::math::Mat4 Mat4@endlink.
- Added @vdblink::math::Mat3::cofactor Mat3::cofactor@endlink.
- Added @vdblink::math::Mat3::setRows Mat3::setRows@endlink,
  @vdblink::math::Mat4::setRows Mat4::setRows@endlink,
  @vdblink::math::Mat3::setColumns Mat3::setColumns@endlink and
  @vdblink::math::Mat4::setColumns Mat4::setColumns@endlink.
- Added @vdblink::util::NodeMask::isConstant NodeMask::isConstant@endlink
  method for faster bit processing.
- @vdblink::tools::prune tools::prune@endlink performs an improved estimate
  of tile values by means of medians.
- Added toggle to switch between cell centered and node centered transforms
  to @vdblink::tools::PointPartitioner tools::PointPartitioner@endlink

@par
Bug fixes:
- Fixed a bug in @vdblink::tools::LevelSetAdvection tools::LevelSetAdvection@endlink
  that could cause non-deterministic behavior.
  <I>[Reported by Jeff&nbsp;Lait]</I>
- Fixed a bug that allowed for unexpected implicit conversion
  between grids of different value types.
- Fixed a bug whereby the origins of leaf nodes with value type @c bool
  were ignored during equality comparisons.
- The @vdblink::tools::GridTransformer grid transformer tool@endlink
  now correctly handles affine transforms with shear and/or reflection.
- Fixed a bug in the
  @vdblink::tools::meshToVolume() mesh-to-volume converter@endlink
  that could produce incorrect distances for large bandwidths.
- Fixed a bug in @vdblink::tools::meshToVolume() mesh-to-volume converter@endlink
  that produced different results on machines with different core counts.
- Fixed a threading bug in the
  @vdblink::tools::compReplace() compReplace@endlink tool
  that could cause crashes.
- Resolved a floating-point exception in
  @vdblink::math::QuantizedUnitVec::pack() math::QuantizedUnitVec::pack@endlink
  caused by calling the method with a zero-length vector.
  <I>[Contributed by Rick&nbsp;Hankins]</I>
- Improved the API of @vdblink::tools::Dense Dense@endlink with non-const
  access methods.
- Fixed a potential threading bug in @vdblink::io::Queue io::Queue@endlink.
  <I>[Contributed by Josip&nbsp;Šumečki]</I>
- Fixed a possible division-by-zero bug in openvdb/tools/LevelSetAdvect.h.
  <I>[Contributed by Rick&nbsp;Hankins]</I>
- Corrected the @vdblink::math::outerProduct outer product@endlink method
  to not return the transpose result.
  <I>[Contributed by Gergely&nbsp;Klar]</I>
- Fixed a memory overallocation issue in
  @vdblink::tools::VolumeAdvection VolumeAdvection@endlink.
- Fix bug in
  @vdblink::tools::VolumeToMesh tools::VolumeToMesh@endlink
  failing to clear its state when exiting early.
  <I>[Contributed by Edward&nbsp;Lam]</I>
- Fixed bug in @vdblink::tools::PointIndexIterator::worldSpaceSearchAndUpdate
  tools::PointIndexIterator::worldSpaceSearchAndUpdate@endlink
  that resulted in missing point indices.
  <I>[Reported by Rick&nbsp;Hankins]</I>
- Fixed Windows build issues in unit tests.
  <I>[Contributed by Edward&nbsp;Lam and Steven&nbsp;Caron]</I>
- Fixed @vdblink::math::isApproxZero() isApproxZero@endlink so that it works
  correctly when tolerance is zero.
  <I>[Reported by Joshua&nbsp;Olson]</I>
- Fixed bugs in @vdblink::tree::NodeUnion NodeUnion@endlink that could cause
  crashes.
- Fixed memory leak in
  @vdblink::tools::mesh_to_volume_internal::ExpandNarrowband
  tools::mesh_to_volume_internal::ExpandNarrowband@endlink
  <I>[Reported by K&eacute;vin&nbsp;Dietrich]</I>
- Fixed parameter type inconsistencies in @link math/Stencils.h@endlink and
  @link tools/RayIntersector.h@endlink.
  <I>[Contributed by K&eacute;vin&nbsp;Dietrich and Nick&nbsp;Avramoussis]</I>
- Fixed a bug in the @vdblink::tools::VolumeToMesh VolumeToMesh@endlink tool that
  produced artifacts for adaptive surface extraction on clipped level sets.
  <I>[Reported by Jeff&nbsp;Lait]</I>
- Corrected empty grid background value in
  @vdblink::tools::meshToVolume() mesh-to-volume converter@endlink
  <I>[Contributed by Jeff&nbsp;Lait]</I>
- Fixed a bug in @vdblink::tools::volumeToMesh volume-to-mesh converter@endlink
  that could produce NaNs.<I>[Reported by Rick Hankins]</I>
- Fixed a bug in the "Advect Points SOP" that could cause a crash when
  the input grids were of incorrect type.<I>[Reported by SideFX]</I>

@par
API changes:
- Deprecated @c math::Mat3::setBasis and @c math::Mat4::setBasis.
- Renamed @c GudonovsNormSqrd to
  @vdblink::math::GodunovsNormSqrd GodunovsNormSqrd@endlink
  <I>[Contributed by Branislav&nbsp;Radjenovic]</I>
- Renamed @c ValueType to @c PosType in the PointArray interface.
- Deprecated tree::Tree::addLeaf(LeafNode&) and added
  tree::Tree::addLeaf(LeafNode*).

@par
Python:
- Updated the Python module for Python&nbsp;3 compatibility.
- Updated the Python module for Boost 1.60 compatibility, to address
  &ldquo;no to_python (by-value) converter found&rdquo; exceptions.

@par
Maya:
- Fixed bugs related to data ownership, and improved error checking.
  <I>[Contributed by Crawford&nbsp;Doran]</I>
- Updated the Read and Write DAG nodes to support file sequences and
  subframe evaluation.

@par
Houdini:
- Added a Segment SOP that separates a grid&rsquo;s connected components
  into distinct grids.
- Added a LOD SOP that produces a sequences of progressively lower
  resolution grids.
- Added a Topology To Level Set SOP that generates a narrow-band
  signed distance field / level set from the interface between active
  and inactive voxels in an arbitrary grid.
- Revamped the From Particles SOP UI and added a more efficient level set
  conversion method that supports Houdini 15 packed points.
- Updated the Rasterize Points SOP with support for frustum transforms,
  sub region masking and orientation logic that matches the native
  Copy SOP&rsquo;s orientation.
- Updated the Platonic SOP with support for all five Platonic solids.
- Added hooks for registering SOP_NodeVDB text callbacks for different
  grid types. <I>[Contributed by Nick&nbsp;Avramoussis]</I>
- The Resample and Combine SOPs now correctly handle affine transforms
  with shear and/or reflection.
- Removed the StaggeredBoxSampler code path in SOP_OpenVDB_Advect because it
  introduces bias.
  <I>[Contributed by Fredrik&nbsp;Salomonsson]</I>
- Fixed a bug in the Ray SOP whereby the distance attribute was created
  with the wrong data type. <I>[Contributed by Nick&nbsp;Avramoussis]</I>
- The From Polygon SOP now allows the user to either specify the voxel
  count along an axis or the voxel size in world units (the only option
  in the past).

@htmlonly <a name="v3_1_0_changes"></a>@endhtmlonly
@par
<B>Version 3.1.0</B> - <I>October 1, 2015</I>

@par
Highlights:
- New features: advection of arbitrary volumes, general-purpose
  preconditioned linear solver and Poisson solver, segmentation
  of topologically-enclosed regions of a volume, new and faster bitmask
  operators, concurrent paged array, volume diagnostics
- Optimizations: threaded grid constructors and topology operations;
  faster mesh to volume conversion, SDF to fog volume conversion
  and grid pruning; faster, unbounded particle partitioning
- New Houdini nodes: Advect, Diagnostics, Rasterize Points, Remap,
  Remove Divergence, Sort Points

@par
New features:
- Added a @vdblink::tools::VolumeAdvection volume advection@endlink tool
  for sparse advection of non-level-set volumes.
- Added a preconditioned
  @vdblink::math::pcg::solve() conjugate gradient solver@endlink.
- Added a @vdblink::tools::poisson::solve() Poisson solver@endlink
  for functions sampled on grids.
- Added @vdblink::tools::extractEnclosedRegion extractEnclosedRegion@endlink,
  which detects topologically-enclosed (watertight) exterior regions (cavities)
  that can result from CSG union operations between level sets with concavities
  that are capped.
  (See the unit test @c TestPoissonSolver::testSolveWithSegmentDomain
  for an example in which this tool is used to identify regions of trapped
  fluid when solving for pressure in a volume of incompressible fluid.)
- Added @vdblink::util::PagedArray PagedArray@endlink, a concurrent,
  dynamic linear array data structure with fast <I>O</I>(1) value access
  (both random and sequential).
- Added @vdblink::tools::Sampler Sampler@endlink, which provides a unified API
  for both staggered and non-staggered interpolation of various orders.
- Added equality and inequality operators to
  @vdblink::Metadata Metadata@endlink and @vdblink::MetaMap MetaMap@endlink.
- Added @vdblink::tools::CheckLevelSet CheckLevelSet@endlink and
  @vdblink::tools::CheckFogVolume CheckFogVolume@endlink tools that
  perform various tests on symmetric, narrow-band level sets and fog volumes,
  respectively, to diagnose potential issues.
- Added support for value accessors that are not registered with their trees.
  (Bypassing accessor registration can improve performance in rare cases
  but should be used with caution, since the accessor will be left in an
  invalid state if the tree topology is modified.)
- Added a @vdblink::tree::Tree::stealNodes() stealNodes@endlink method that
  transfers ownership of all nodes in a tree of a certain type and inserts
  them into a linear array.
- Added a @vdblink::tools::createLevelSetBox() tools::createLevelSetBox@endlink
  factory function for level-set grids.
- Added @vdblink::tools::Dense::offsetToCoord() Dense::offsetToCoord@endlink.
- Added @vdblink::tree::LeafBuffer::data() LeafNode::Buffer::data@endlink,
  which provides direct access to a leaf node&rsquo;s voxel value array,
  avoiding out-of-core overhead.  Use with caution.
- Added a @vdblink::util::NodeMask::foreach() NodeMask::foreach@endlink method
  for efficient evaluation of complex bitwise operations.
- Added a bitwise difference method to
  @vdblink::util::NodeMask::operator-=() NodeMask@endlink.
- Added a @c -version option to @c vdb_print, @c vdb_render and @c vdb_view.

@par
Improvements:
- Deep, conversion and topology copy @vdblink::Grid Grid@endlink constructors
  are now threaded and up to five times faster.
- @vdblink::Grid::topologyUnion() Grid::topologyUnion@endlink,
  @vdblink::Grid::topologyIntersection() Grid::topologyIntersection@endlink, and
  @vdblink::Grid::topologyDifference() Grid::topologyDifference@endlink are now
  much faster due to threading.
- Significantly improved the performance, parallel scaling and memory usage
  of the @vdblink::tools::meshToVolume() mesh to volume@endlink converter,
  and implemented a more robust inside/outside sign classification scheme.
- Reimplemented the
  @vdblink::tools::PointPartitioner point partitioning@endlink
  tool for improved performance, concurrency and memory usage.
  The tool is now unbounded in the sense that points may be distributed
  anywhere in index space.
- Significantly improved the performance of the
  @vdblink::tools::sdfToFogVolume() SDF to fog volume@endlink converter.
- Significantly improved the performance of the
  @vdblink::tools::sdfInteriorMask() sdfInteriorMask@endlink tool
  and added support for both grid and tree inputs.
- Made various optimizations and improvements to the
  @vdblink::tools::LevelSetMorphing level set morphing@endlink tool.
- Aggregated @vdblink::tools::DiscreteField DiscreteField@endlink and
  @vdblink::tools::EnrightField EnrightField@endlink (formerly in
  tools/LevelSetAdvect.h) and
  @vdblink::tools::VelocitySampler VelocitySampler@endlink and
  @vdblink::tools::VelocityIntegrator VelocityIntegrator@endlink (formerly
  in tools/PointAdvect.h) into a single header, tools/VelocityFields.h.
- Modified the @vdblink::tools::signedFloodFill() signed flood fill@endlink
  tool to accept grids of any signed scalar value type, not just
  floating-point grids.
- The @vdblink::tools::prune() prune@endlink tool is now faster, and it employs
  an improved compression technique on trees with floating-point values.

@par
Bug fixes:
- Fixed a build issue that could result in spurious &ldquo;Blosc encoding
  is not supported&rdquo; errors unless @c OPENVDB_USE_BLOSC was
  <TT>@#define</TT>d when compiling client code.
- Added NaN and inf checks to the
  @vdblink::tools::PointPartitioner point partitioning@endlink tool.
- Fixed a <TT>vdb_view</TT> issue whereby the frame buffer size did not
  necessarily match the window size.
  <I>[Contributed by Rafael&nbsp;Campos]</I>
- Fixed a roundoff issue in
  @vdblink::tools::LevelSetTracker LevelSetTracker@endlink
  that could result in NaNs.
- Changed @vdblink::tools::CheckNormGrad CheckNormGrad@endlink to check
  the magnitude of the gradient rather than the square of the magnitude.
- Fixed parameter type inconsistencies in math/Ray.h and
  tools/RayIntersector.h.
  <I>[Contributed by K&eacute;vin&nbsp;Dietrich]</I>
- Fixed incorrect handling of signed values in the
  @vdblink::tools::clip() clip@endlink tool (and the Clip SOP).

@par
API changes:
- Removed the <TT>math::Hermite</TT> class since it was no longer used
  and caused build issues for some.
- Refactored the @vdblink::tools::LevelSetAdvection level set advection@endlink,
  @vdblink::tools::LevelSetFilter level set filtering@endlink,
  @vdblink::tools::LevelSetMeasure level set measuring@endlink
  and @vdblink::tools::LevelSetTracker level set tracking@endlink tools.
- Extended the API of the @vdblink::tools::Diagnose Diagnose@endlink tool
  and disabled copy construction.
- Extended and unified the API of various Samplers.
- Added an optional template argument to the
  @vdblink::tree::ValueAccessor ValueAccessor@endlink class
  to allow for unregistered accessors.

@par
Houdini:
- Added a Rasterize Points SOP that produces density volumes and transfers
  arbitrary point attributes using a weighted-average scheme.
  The node incorporates a VOP subnetwork for procedural modeling,
  and its accompanying creation script defines a default network with
  VEX procedures for cloud and velocity field modeling.
  (See the creation script file header for installation details.)
- Merged the Advect Level Set SOP into a new Advect SOP that supports
  advection of arbitrary volumes, not just level sets.
- Added a Remove Divergence SOP that eliminates divergence from a
  velocity field.
- Added a Diagnostics SOP that can identify various problems with
  level sets, fog volumes and other grids.
- Added a Sort Points SOP that spatially reorders a list of points
  so that points that are close together in space are also close together
  in the list.
  This can improve CPU cache coherency and performance for
  random-access operations.
- Added a Remap SOP that maps voxel values in an input range to values
  in an output range through a user-defined transfer function.
- Added an option to the Convert SOP to activate interior voxels.
  <I>[Contributed by SESI]</I>
- The To Spheres SOP can now optionally output a <TT>pscale</TT> attribute.
- Added <TT>openvdb_houdini::SOP_NodeVDB::duplicateSourceStealable()</TT>,
  which in conjunction with the Unload flag can help to minimize deep copying
  of grids between nodes.
  The Advect, Convert, Fill, Filter, Fracture, Noise, Offset Level Set,
  Prune, Remap, Remove Divergence, Renormalize Level Set, Resize Narrow Band,
  Smooth Level Set and Transform SOPs all have this optimization enabled,
  meaning that they can potentially steal, rather than copy, data from
  upstream nodes that have the Unload flag enabled.
  <I>[Contributed by Double&nbsp;Negative]</I>
- Redesigned the UI of the Visualize SOP and added toggles to draw with
  or without color, to use the grid name as the attribute name for points
  with values, and to attach grid index coordinates to points.
- Added toggles to the Filter, Rebuild Level Set, Resize Narrow Band,
  Smooth Level Set and To Spheres SOPs to specify units in either
  world space or index space.
- Fixed an issue whereby grids generated by the Rebuild Level Set SOP
  did not always display as surfaces in the viewport.
- The Metadata SOP now sets appropriate viewport visualization options
  when the grid class is changed.


@htmlonly <a name="v3_0_0_changes"></a>@endhtmlonly
@par
<B>Version 3.0.0</B> - <I>January 14, 2015</I>
- The @vdblink::io::File File@endlink class now supports delayed loading of
  <TT>.vdb</TT> files, meaning that memory is not allocated for voxel values
  until the values are actually accessed. (This feature is enabled by default.)
  Until a grid has been fully loaded, its source <TT>.vdb</TT> file must not be
  modified or deleted, so for safety,
  @vdblink::io::File::open() File::open@endlink automatically makes
  private copies of source files that are smaller than a user-specified limit
  (see @vdblink::io::File::setCopyMaxBytes() File::setCopyMaxBytes@endlink).
  The limit can be set to zero to disable copying, but if it cannot be
  guaranteed that a file will not be modified, then it is best not to enable
  delayed loading for that file.
- <TT>.vdb</TT> files can now optionally be compressed with the Blosc&nbsp;LZ4
  codec.  <A HREF="http://www.blosc.org/">Blosc</A> compresses almost as well
  as ZLIB, but it is much faster.
- Added @vdblink::tools::PointPartitioner PointPartitioner@endlink, a tool
  for fast spatial sorting of points stored in an external array, and
  @link PointIndexGrid.h PointIndexGrid@endlink, an acceleration structure
  for fast range and nearest-neighbor searches.
- Added @link NodeManager.h tree::NodeManager@endlink,
  which linearizes a tree to facilitate efficient multithreading
  across all tree levels.
- Added @vdblink::tools::prune() tools::prune@endlink (and other variants),
  which replaces and outperforms @c Tree::prune.
- Added @vdblink::tools::signedFloodFill() tools::signedFloodFill@endlink,
  which replaces and outperforms @c Tree::signedFloodFill.
- Added @vdblink::tools::changeBackground() tools::changeBackground@endlink
  (and other variants), which replaces and outperforms @c Tree::setBackground().
- Added a fast but approximate narrow-band level set
  @vdblink::tools::LevelSetTracker::dilate() dilation@endlink method, a fast
  narrow-band level set
  @vdblink::tools::LevelSetTracker::erode() erosion@endlink
  method, and a @vdblink::tools::LevelSetTracker::normalize(const MaskType*)
  masked normalization@endlink method to
  @vdblink::tools::LevelSetTracker LevelSetTracker@endlink.
- Added @vdblink::tools::Diagnose Diagnose@endlink, which performs
  multithreaded diagnostics on grids to identify issues like values that
  are NaNs or out-of-range. It optionally generates a boolean grid of all
  values that fail user-defined tests.
- Added optional alpha masks to @vdblink::tools::LevelSetMorphing
  LevelSetMorphing@endlink.
- Fixed an intermittent crash in
  @vdblink::tools::LevelSetMorphing LevelSetMorphing@endlink.
- Added @c tools::topologyToLevelSet(),
  which generates a level set from the implicit boundary between active
  and inactive voxels in an arbitrary input grid.
  <I>[DWA internal]</I>
- Improved the performance of point scattering (by orders of magnitude)
  and added a
  @vdblink::tools::DenseUniformPointScatter DenseUniformPointScatter@endlink
  class as well as support for fractional numbers of particles per voxel.
- Improved the performance and memory footprint of
  the @vdblink::tools::ParticlesToLevelSet ParticlesToLevelSet@endlink tool
  for large numbers (tens to hundreds of millions) of particles.
- Added edge-adjacent (6+12=18 neighbors) and vertex-adjacent (6+12+8=26
  neighbors) dilation algorithms to
  @vdblink::tools::Morphology::dilateVoxels Morphology::dilateVoxels@endlink.
  The default dilation pattern is still face-adjacent (6&nbsp;neighbors).
- Added @vdblink::tree::Tree::getNodes() Tree::getNodes@endlink, which allows
  for fast construction of linear arrays of tree nodes for use in multithreaded
  code such as the @vdblink::tree::LeafManager LeafManager@endlink or
  @link NodeManager.h tree::NodeManager@endlink.
- Added @vdblink::math::Extrema math::Extrema@endlink and
  @vdblink::tools::extrema() tools::extrema@endlink to efficiently
  compute minimum and maximum values in a grid.
- Added support for material color grids to all level set
  @vdblink::tools::BaseShader shaders@endlink, and added an option to
  @c vdb_render that allows one to specify a reference grid to be used
  for material color lookups.
- Added @vdblink::getLibraryVersionString()
  getLibraryVersionString@endlink and
  @link OPENVDB_LIBRARY_VERSION_STRING@endlink.
- Modified the mesh to volume converter to always set the grid background
  value to the exterior narrow-band width, and added finite value checks
  to narrow band parameters.
- @vdblink::tools::volumeToMesh() tools::volumeToMesh@endlink now compiles
  for all grid types but throws an exception if the input grid does not
  have a scalar value type.
- Added a
  @vdblink::io::File::readGrid(const Name&, const BBoxd&) File::readGrid@endlink
  overload and @vdblink::GridBase::readBuffers(std::istream&, const CoordBBox&)
  readBuffers@endlink overloads to the grid, tree and node classes that allow
  one to specify a bounding box against which to clip a grid while reading it.
  For large grids, clipping while reading can result in significantly lower
  memory usage than clipping after reading.
- Added @vdblink::GridBase::clipGrid() GridBase::clipGrid@endlink, which
  clips a grid against a world-space bounding box, and
  @vdblink::GridBase::clip() GridBase::clip@endlink and
  @vdblink::tree::Tree::clip() Tree::clip@endlink, which clip against
  an index-space bounding box.
- Added @vdblink::tools::clip() tools::clip@endlink, which clips a grid
  either against a bounding box or against the active voxels of a mask grid.
- @c io::File::readGridPartial allocates the nodes of a grid&rsquo;s tree
  as before, but it now allocates leaf nodes without data buffers.
  (This feature is mainly for internal use.
  Partially-read grids should be used with care if at all, and they should
  be treated as read-only.)
- Grid names retrieved using a
  @vdblink::io::File::NameIterator File::NameIterator@endlink now always
  uniquely identify grids; they no longer generate &lsquo;more than one grid
  named&nbsp;&ldquo;<I>x</I>&rdquo;&rsquo; warnings when there are multiple
  grids of the same name in a file (for files written starting with this
  version of the OpenVDB library).
- Fixed a bug in @vdblink::tree::Tree::ValueOffIter Tree::ValueOffIter@endlink
  that could cause
  @vdblink::tree::TreeValueIteratorBase::setMaxDepth() depth-bounded@endlink
  iterators to return incorrect values.
- Eliminated a recursive call in @vdblink::tree::TreeValueIteratorBase::next()
  TreeValueIteratorBase::next@endlink that could cause crashes on systems
  with a limited stack size.
- Fixed memory leaks in @vdblink::tree::RootNode::topologyDifference()
  RootNode::topologyDifference@endlink and
  @vdblink::tree::RootNode::topologyIntersection()
  RootNode::topologyIntersection@endlink.
- Fixed a memory leak in @vdblink::io::Queue io::Queue@endlink when the queue
  was full and a write task could not be added within the timeout interval.
- Fixed a potential division by zero crash in
  @vdblink::tools::compDiv() tools::compDiv@endlink with integer-valued grids.
- Fixed kernel normalization in the @vdblink::tools::Filter filter tool@endlink
  so that it is correct for integer-valued grids.
- Fixed a bug in @vdblink::tree::LeafBuffer::getValue()
  LeafNode::Buffer::getValue@endlink whereby Visual C++ would return
  a reference to a temporary.
  <I>[Contributed by SESI]</I>
- Fixed a bug in @vdblink::tools::ParticlesToLevelSet
  tools::ParticlesToLevelSet@endlink related to attribute transfer
  when leaf nodes are produced without active values.
- Added @vdblink::util::CpuTimer util::CpuTimer@endlink and removed
  the more simplistic @c unittest_util::CpuTimer from @c unittest/util.h.
- Eliminated the use of @c getopt for command-line argument parsing
  in @c vdb_test.
- @vdblink::initialize() openvdb::initialize@endlink now properly initializes
  <A HREF="http://log4cplus.sourceforge.net/">log4cplus</A> if it is enabled,
  eliminating &ldquo;No appenders could be found&rdquo; errors.
- Fixed a bug in the
  @vdblink::math::QuantizedUnitVec::pack() QuantizedUnitVec::pack@endlink
  method that caused quantization artifacts.
- Added convenience class @vdblink::tools::AlphaMask AlphaMask@endlink
- Added constructors and methods to both
  @vdblink::math::RandInt RandInt@endlink and
  @vdblink::math::Rand01 Rand01@endlink to set and reset the random seed value.
- Added convenience methods for
  @vdblink::math::Transform::indexToWorld(const BBoxd&) const transforming@endlink
  @vdblink::math::Transform::worldToIndex(const BBoxd&) const bounding@endlink
  @vdblink::math::Transform::worldToIndexCellCentered(const BBoxd&) const boxes@endlink
  to @vdblink::math::Transform math::Transform@endlink.
- @c vdb_view is now compatible with both GLFW&nbsp;2 and GLFW&nbsp;3.
- Made many small changes to address type conversion and other warnings
  reported by newer compilers like GCC&nbsp;4.8 and ICC&nbsp;14.
- Replaced the @c HALF_INCL_DIR and @c HALF_LIB_DIR Makefile variables
  with @c ILMBASE_INCL_DIR and @c ILMBASE_LIB_DIR and added @c ILMBASE_LIB,
  to match <A HREF="https://github.com/openexr/openexr">OpenEXR</A>&rsquo;s
  library organization.  <I>[Contributed by Double&nbsp;Negative]</I>
- Eliminated most local (function-scope) static variables, because
  Visual&nbsp;C++ doesn&rsquo;t guarantee thread-safe initialization
  of local statics.  <I>[Contributed by&nbsp;SESI]</I>
- Fixed a bug in @vdblink::readString() readString@endlink related
  to empty strings.
  <I>[Contributed by Fabio&nbsp;Piparo]</I>
- Fixed a bug in the @vdblink::tools::VolumeToMesh VolumeToMesh@endlink
  simplification scheme that was creating visual artifacts.

@par
API changes:
- The addition of a
  @vdblink::GridBase::readBuffers(std::istream&, const CoordBBox&)
  GridBase::readBuffers@endlink virtual function overload and the
  @vdblink::GridBase::clip() GridBase::clip@endlink
  @vdblink::GridBase::readNonresidentBuffers()
  GridBase::readNonresidentBuffers@endlink and
  @vdblink::tree::Tree::clipUnallocatedNodes() Tree::clipUnallocatedNodes@endlink
  virtual functions changes the grid ABI so that it is incompatible with
  earlier versions of the OpenVDB library (such as the ones in Houdini 12.5
  and&nbsp;13).  Define the macro @c OPENVDB_2_ABI_COMPATIBLE when compiling
  OpenVDB to disable these changes and preserve ABI compatibility.
- All @vdblink::tools::BaseShader shaders@endlink now have a template argument
  to specify the type of an optional material color grid, but the default type
  mimics the old, uniform color behavior.
- Removed a deprecated
  @vdblink::io::Stream::write() io::Stream::write@endlink overload.
- The point counts in
  @vdblink::tools::UniformPointScatter UniformPointScatter@endlink
  and @vdblink::tools::NonUniformPointScatter NonUniformPointScatter@endlink
  are now specified and returned as @vdblink::Index64 Index64@endlink.
- @vdblink::math::RandInt RandInt@endlink has an extra template argument
  to specify the integer type.
  The @vdblink::math::RandomInt RandomInt@endlink typedef is unchanged.
- @vdblink::io::readData() io::readData@endlink,
  @vdblink::io::HalfReader<false,T>::read() io::HalfReader::read@endlink
  and @vdblink::io::HalfWriter<false,T>::write() io::HalfWriter::write@endlink
  now take a @c uint32_t argument indicating the type of compression
  instead of a @c bool indicating whether compression is enabled.
- Removed @c io::Archive::isCompressionEnabled() and
  @c io::Archive::setCompressionEnabled() and renamed
  @c io::Archive::compressionFlags() and @c io::Archive::setCompressionFlags()
  to @vdblink::io::Archive::compression() io::Archive::compression@endlink and
  @vdblink::io::Archive::setCompression() io::Archive::setCompression@endlink.
- Internal and leaf node classes are now required to provide
  "PartialCreate" constructors that optionally bypass the allocation
  of voxel buffers.  Leaf node classes must now also provide
  @vdblink::tree::LeafNode::allocate() allocate@endlink and
  @vdblink::tree::LeafNode::isAllocated() isAllocated@endlink methods
  to manage the allocation of their buffers.
- Removed @c pruneInactive and @c pruneLevelSet methods from the
  @vdblink::tree::Tree Tree@endlink and various node classes.
  These methods have been replaced by the much faster pruning functions
  found in tools/Prune.h.
- Removed @c signedFloodFill methods from the @vdblink::Grid Grid@endlink,
  @vdblink::tree::Tree Tree@endlink and various node classes.
  These methods have been replaced by the much faster functions
  found in tools/SignedFloodFill.h.
- Removed @c Grid::setBackground() and @c Tree::setBackground() (use the
  faster @vdblink::tools::changeBackground() changeBackground@endlink tool
  instead), and removed the default argument from
  @vdblink::tree::RootNode::setBackground() RootNode::setBackground@endlink.

@par
Python:
- Added grid methods @c convertToPolygons() and @c convertToQuads(),
  which convert volumes to meshes, and @c createLevelSetFromPolygons(),
  which converts meshes to volumes.
  <A HREF="http://docs.scipy.org/doc/">NumPy</A> is required.

@par
Maya:
- Added an adaptive polygonal surface extraction node.

@par
Houdini:
- Added a new Resize Narrow Band SOP that can efficiently adjust the width
  of a level set&rsquo;s narrow band.  This allows, for example, for a
  level set to be created quickly from points or polygons with a very
  narrow band that is then quickly resized to a desired width.
- Fixed bugs in the Smooth Level Set and Reshape Level Set SOPs that
  caused them to ignore the selected discretization scheme.
- Added a Morph Level Set SOP.
- Added a From Points SOP to very quickly generate a level set
  from a point cloud, ignoring any radius attribute.
  <I>[DWA internal]</I>
- Added a Voxel Scale mode to the Resample SOP.
- Improved the performance and memory footprint of the From Particles SOP
  for large numbers (tens to hundreds of millions) of particles.
- The Scatter SOP now accepts fractional numbers of particles per voxel.
- Improved the performance of the Scatter SOP by more than an order
  of magnitude.
- The Clip SOP now has a toggle to choose explicitly between a mask grid
  or a bounding box as the clipping region.  As a consequence, the mask grid
  can now be unnamed.
- Added the OpenVDB library version number to the Extended Operator
  Information for all SOPs.
- SOPs are now linked with an rpath to the directory containing the
  OpenVDB library.
- Like the native Houdini file SOP, the Read SOP now allows missing frames
  to be reported either as errors or as warnings.
- The Read SOP now has an optional input for geometry, the bounding box
  of which can be used to clip grids as they are read.  For large grids,
  clipping while reading can result in significantly lower memory usage
  than clipping after reading.
- The From Polygons and Convert SOPs now default to using the polygon soup
  mesh representation, which uses less memory.


@htmlonly <a name="v2_3_0_changes"></a>@endhtmlonly
@par
<B>Version 2.3.0</B> - <I>April 23, 2014</I>
- Added @vdblink::tools::extractSparseTree() extractSparseTree@endlink,
  which selectively extracts and transforms data from a dense grid to
  produce a sparse tree, and @vdblink::tools::extractSparseTreeWithMask()
  extractSparseTreeWithMask@endlink, which copies data from the index-space
  intersection of a sparse tree and a dense input grid.
- Added copy constructors to the
  @vdblink::Grid::Grid(const Grid<OtherTreeType>&) Grid@endlink,
  @vdblink::tree::Tree::Tree(const Tree<OtherRootType>&) Tree@endlink,
  @vdblink::tree::RootNode::RootNode(const RootNode<OtherChildType>&)
  RootNode@endlink,
  @vdblink::tree::InternalNode::InternalNode(const InternalNode<OtherChildNodeType, Log2Dim>&)
  InternalNode@endlink and
  @vdblink::tree::LeafNode::LeafNode(const LeafNode<OtherValueType, Log2Dim>&) LeafNode@endlink
  classes, and an assignment operator overload to
  @vdblink::tree::RootNode::operator=(const RootNode<OtherChildType>&)
  RootNode@endlink, that allow the source and destination to have different
  value types.
- Modified @vdblink::tree::Tree::combine2() Tree::combine2@endlink to permit
  combination of trees with different value types.
- Added @vdblink::CanConvertType CanConvertType@endlink and
  @vdblink::tree::RootNode::SameConfiguration
  RootNode::SameConfiguration@endlink metafunctions, which perform compile-time
  tests for value type and tree type compatibility, and a
  @vdblink::tree::RootNode::hasCompatibleValueType()
  RootNode::hasCompatibleValueType@endlink method, which does runtime checking.
- Added optional support for logging using
  <A HREF="http://log4cplus.sourceforge.net/">log4cplus</A>.
  See logging.h and the @c INSTALL file for details.
- Added  @vdblink::tools::VolumeRayIntersector::hits()
  VolumeRayIntersector::hits@endlink, which returns all the hit segments
  along a ray.  This is generally more efficient than repeated calls to
  @vdblink::tools::VolumeRayIntersector::march()
  VolumeRayIntersector::march@endlink.
- Added member class @vdblink::math::Ray::TimeSpan Ray::TimeSpan@endlink
  and method @vdblink::math::Ray::valid() Ray::valid@endlink, and deprecated
  method @vdblink::math::Ray::test() Ray::test@endlink.
- Fixed a bug in @vdblink::math::VolumeHDDA VolumeHDDA@endlink that could
  cause rendering artifacts when a ray&rsquo;s start time was zero.
  <I>[Contributed&nbsp;by&nbsp;Mike&nbsp;Farnsworth]</I>
- Added a @vdblink::tools::compositeToDense() compositeToDense@endlink tool,
  which composites data from a sparse tree into a dense array, using a
  sparse alpha mask.  Over, Add, Sub, Min, Max, Mult, and Set are
  supported operations.
- Added a @vdblink::tools::transformDense() transformDense@endlink tool,
  which applies a functor to the value of each voxel of a dense grid
  within a given bounding box.
- Improved the performance of node iterators.

@par
API changes:
- Collected the digital differential analyzer code from math/Ray.h
  and tools/RayIntersector.h into a new header file, math/DDA.h.
- Rewrote @vdblink::math::VolumeHDDA VolumeHDDA@endlink and made several
  changes to its API.  (@vdblink::math::VolumeHDDA VolumeHDDA@endlink
  is used internally by @vdblink::tools::VolumeRayIntersector
  VolumeRayIntersector@endlink, whose API is unchanged.)
- @vdblink::tree::Tree::combine2() Tree::combine2@endlink,
  @vdblink::tree::RootNode::combine2() RootNode::combine2@endlink,
  @vdblink::tree::InternalNode::combine2() InternalNode::combine2@endlink,
  @vdblink::tree::LeafNode::combine2() LeafNode::combine2@endlink
  and @vdblink::CombineArgs CombineArgs@endlink all now require an additional
  template argument, which determines the type of the other tree.
- Assignment operators for
  @vdblink::tree::LeafManager::LeafRange::Iterator::operator=()
  LeafManager::LeafRange::Iterator@endlink,
  @vdblink::util::BaseMaskIterator::operator=() BaseMaskIterator@endlink,
  @vdblink::util::NodeMask::operator=() NodeMask@endlink and
  @vdblink::util::RootNodeMask::operator=() RootNodeMask@endlink
  now return references to the respective objects.
- Removed a number of methods that were deprecated in version&nbsp;2.0.0
  or earlier.

@par
Houdini:
- Added a Clip SOP, which does volumetric clipping.
- Added an Occlusion Mask SOP, which generates a mask of the voxels
  inside a camera frustum that are occluded by objects in an input grid.
- The Combine SOP now applies the optional signed flood fill only to
  level set grids, since that operation isn&rsquo;t meaningful for other grids.
- The Filter SOP now processes all grid types, not just scalar grids.


@htmlonly <a name="v2_2_0_changes"></a>@endhtmlonly
@par
<B>Version 2.2.0</B> - <I>February 20, 2014</I>
- Added a simple, multithreaded
  @vdblink::tools::VolumeRender volume renderer@endlink,
  and added volume rendering support to the @c vdb_render
  command-line renderer.
- Added an option to the
  @vdblink::tools::LevelSetRayIntersector LevelSetRayIntersector@endlink
  and to @c vdb_render to specify the isovalue of the level set.
- Added methods to the
  @vdblink::tools::LevelSetRayIntersector LevelSetRayIntersector@endlink
  to return the time of intersection along a world or index ray and to
  return the level set isovalue.
- Improved the performance of the
  @vdblink::tools::VolumeRayIntersector VolumeRayIntersector@endlink
  and added support for voxel dilation to account for interpolation kernels.
- Added a @ref sInterpolation "section" to the Cookbook on interpolation
  using @vdblink::tools::BoxSampler BoxSampler@endlink,
  @vdblink::tools::GridSampler GridSampler@endlink,
  @vdblink::tools::DualGridSampler DualGridSampler@endlink, et al.
- Added a @ref secGrid "section" to the Overview on grids and grid metadata.
- Modified @vdblink::tools::DualGridSampler DualGridSampler@endlink so
  it is more consistent with @vdblink::tools::GridSampler GridSampler@endlink.
- The @vdblink::tools::cpt() cpt@endlink, @vdblink::tools::curl() curl@endlink,
  @vdblink::tools::laplacian() laplacian@endlink,
  @vdblink::tools::meanCurvature() meanCurvature@endlink
  and @vdblink::tools::normalize() normalize@endlink tools now output grids
  with appropriate @vdblink::VecType vector types@endlink
  (covariant, contravariant, etc.).
- Added a @vdblink::tools::transformVectors() transformVectors@endlink tool,
  which applies an affine transformation to the voxel values of a
  vector-valued grid in accordance with the grid&rsquo;s
  @vdblink::VecType vector type@endlink and
  @vdblink::Grid::isInWorldSpace() world space/local space@endlink setting.
- Added a @vdblink::tools::compDiv() compDiv@endlink tool, which combines
  grids by dividing the values of corresponding voxels.
- Fixed a bug in the mean curvature computation that could produce NaNs
  in regions with constant values.
- Added a
  @vdblink::Grid::topologyDifference() Grid::topologyDifference@endlink method.
- Added @vdblink::math::Vec3::exp() exp@endlink and
  @vdblink::math::Vec3::sum() sum@endlink methods to
  @vdblink::math::Vec2 Vec2@endlink, @vdblink::math::Vec3 Vec3@endlink
  and @vdblink::math::Vec4 Vec4@endlink.
- Improved the @vdblink::tools::fillWithSpheres() fillWithSpheres@endlink
  tool for small volumes that are just a few voxels across.
- Improved the accuracy of the mesh to volume converter.
- Fixed a bug in the mesh to volume converter that caused incorrect sign
  classifications for narrow-band level sets.
- Fixed a bug in @vdblink::math::NonlinearFrustumMap::applyIJT()
  NonlinearFrustumMap::applyIJT@endlink that resulted in incorrect values
  when computing the gradient of a grid with a frustum transform.
- Fixed a file I/O bug whereby some <TT>.vdb</TT> files could not be read
  correctly if they contained grids with more than two distinct inactive
  values.
- Fixed an off-by-one bug in the numbering of unnamed grids in <TT>.vdb</TT>
  files.  The first unnamed grid in a file is now retrieved using the name
  &ldquo;<TT>[0]</TT>&rdquo;, instead of &ldquo;<TT>[1]</TT>&rdquo;.
- Fixed a build issue reported by Clang&nbsp;3.2 in tools/GridOperators.h.
- Fixed a memory leak in @vdblink::tools::Film Film@endlink.
- Added library and file format version number constants to the Python module.
- Improved convergence in the
  @vdblink::tools::VolumeRender volume renderer@endlink.
  <I>[Contributed by Jerry Tessendorf and Mark Matthews]</I>
- Made various changes for compatibility with Houdini&nbsp;13 and with
  C++11 compilers.
  <I>[Contributed&nbsp;by&nbsp;SESI]</I>

@par
API changes:
- @vdblink::tools::VolumeRayIntersector::march()
  VolumeRayIntersector::march@endlink no longer returns an @c int
  to distinguish tile vs. voxel hits.  Instead, it now returns @c false
  if no intersection is detected and @c true otherwise.  Also, @e t0 and
  @e t1 might now correspond to the first and last hits of multiple adjacent
  leaf nodes and/or active tiles.
- @vdblink::tools::DualGridSampler DualGridSampler@endlink is no longer
  templated on the target grid type, and the value accessor is now passed
  as an argument.
- The <TT>.vdb</TT> file format has changed slightly.  Tools built with older
  versions of OpenVDB should be recompiled to ensure that they can read files
  in the new format.

@par
Houdini:
- Added topology union, intersection and difference operations to
  the Combine SOP.  These operations combine the active voxel topologies
  of grids that may have different value types.
- Added a Divide operation to the Combine SOP.
- Added support for boolean grids to the Combine, Resample, Scatter, Prune
  and Visualize SOPs.
- The Fill SOP now accepts a vector as the fill value, and it allows
  the fill region bounds to be specified either in index space (as before),
  in world space, or using the bounds of geometry connected to an optional
  new reference input.
- Added a toggle to the Offset Level Set SOP to specify the offset in
  either world or voxel units.
- Added a toggle to the Transform and Resample SOPs to apply the transform
  to the voxel values of vector-valued grids, in accordance with those
  grids&rsquo; @vdblink::VecType vector types@endlink and
  @vdblink::Grid::isInWorldSpace() world space/local space@endlink settings.
- Added a Vector Type menu to the Vector Merge SOP.
- Removed masking options from the Renormalize SOP (since masking is
  not supported yet).
- Reimplemented the Vector Merge SOP for better performance and
  interruptibility and to fix a bug in the handling of tile values.


@htmlonly <a name="v2_1_0_changes"></a>@endhtmlonly
@par
<B>Version 2.1.0</B> - <I>December 12, 2013</I>
- Added a small number of Maya nodes, primarily for conversion of geometry
  to and from OpenVDB volumes and for visualization of volumes.
- Added an initial implementation of
  @vdblink::tools::LevelSetMorphing level set morphing@endlink
  (with improvements to follow soon).
- Added @vdblink::tools::LevelSetMeasure tools::LevelSetMeasure@endlink,
  which efficiently computes the surface area, volume and average
  mean-curvature of narrow-band level sets, in both world and voxel units.
  Those quantities are now exposed as intrinsic attributes on the Houdini
  VDB primitive and can be queried using the native Measure SOP.
- @vdblink::tools::Dense tools::Dense@endlink now supports the XYZ memory
  layout used by Houdini and Maya in addition to the ZYX layout used in
  OpenVDB trees.
- Improved the performance of masking in the
  @vdblink::tools::LevelSetFilter level set filter@endlink tool and
  added inversion and scaling of the mask input, so that any scalar-valued
  volume can be used as a mask, not just volumes with a [0,&nbsp;1] range.
- Added optional masking to the non-level-set filters, to the grid
  operators (CPT, curl, divergence, gradient, Laplacian, mean curvature,
  magnitude, and normalize) and to the Analysis and Filter SOPs.
- Added more narrow band controls to the Rebuild Level Set SOP.
- Improved the accuracy of the
  @vdblink::tools::levelSetRebuild() level set rebuild@endlink tool.
- Added @vdblink::tools::activate() tools::activate@endlink and
  @vdblink::tools::deactivate() tools::deactivate@endlink, which set the
  active states of tiles and voxels whose values are equal to or approximately
  equal to a given value, and added a Deactivate Background Voxels toggle
  to the Combine SOP.
- Added @vdblink::math::BBox::applyMap() BBox::applyMap@endlink and
  @vdblink::math::BBox::applyInverseMap() BBox::applyInverseMap@endlink,
  which allow for transformation of axis-aligned bounding boxes.
- Added a @vdblink::tools::PositionShader position shader@endlink to the
  level set ray-tracer (primarily for debugging purposes).
- Added an @vdblink::io::Queue io::Queue@endlink class that manages a
  concurrent queue for asynchronous serialization of grids to files or streams.
- Fixed a bug in @vdblink::io::Archive io::Archive@endlink whereby writing
  unnamed, instanced grids (i.e., grids sharing a tree) to a file rendered
  the file unreadable.
- Fixed a bug in the @vdblink::tools::VolumeToMesh volume to mesh@endlink
  converter that caused it to generate invalid polygons when the zero crossing
  lay between active and inactive regions.
- Fixed a bug in the @vdblink::tools::UniformPointScatter point scatter@endlink
  tool (and the Scatter SOP) whereby the last voxel always remained empty.
- Fixed a bug in the Read SOP that caused grids with the same name
  to be renamed with a numeric suffix (e.g., &ldquo;grid[1]&rdquo;
  &ldquo;grid[2]&rdquo;, etc.).
- Fixed some unit test failures on 64-bit Itanium machines.

@par
API changes:
- The @vdblink::tools::Filter Filter@endlink tool is now templated on a
  mask grid, and threading is controlled using a grain size, for consistency
  with most of the other level set tools.
- The @vdblink::tools::LevelSetFilter LevelSetFilter@endlink tool is now
  templated on a mask grid.
- All shaders now take a ray direction instead of a ray.


@htmlonly <a name="v2_0_0_changes"></a>@endhtmlonly
@par
<B>Version 2.0.0</B> - <I>October 31, 2013</I>
- Added a @ref python "Python module" with functions for basic manipulation
  of grids (but no tools, yet).
- Added ray intersector tools for efficient, hierarchical intersection
  of rays with @vdblink::tools::LevelSetRayIntersector level-set@endlink
  and @vdblink::tools::VolumeRayIntersector generic@endlink volumes.
- Added a @vdblink::math::Ray Ray@endlink class and a hierarchical
  @vdblink::math::DDA Digital Differential Analyzer@endlink for fast
  ray traversal.
- Added a fully multi-threaded @vdblink::tools::LevelSetRayTracer
  level set ray tracer@endlink and
  @vdblink::tools::PerspectiveCamera camera@endlink
  @vdblink::tools::OrthographicCamera classes@endlink
  that mimic Houdini&rsquo;s cameras.
- Added a simple, command-line renderer (currently for level sets only).
- Implemented a new meshing scheme that produces topologically robust
  two-manifold meshes and is twice as fast as the previous scheme.
- Implemented a new, topologically robust (producing two-manifold meshes)
  level-set-based seamless fracture scheme.  The new scheme eliminates
  visible scarring seen in the previous implementation by subdividing
  internal, nonplanar quads near fracture seams.  In addition,
  fracture seam points are now tagged, allowing them to be used
  to drive pre-fracture dynamics such as local surface buckling.
- Improved the performance of @vdblink::tree::Tree::evalActiveVoxelBoundingBox()
  Tree::evalActiveVoxelBoundingBox@endlink and
  @vdblink::tree::Tree::activeVoxelCount() Tree::activeVoxelCount@endlink,
  and significantly improved the performance of
  @vdblink::tree::Tree::evalLeafBoundingBox() Tree::evalLeafBoundingBox@endlink
  (by about&nbsp;30x).
- Added a tool (and a Houdini SOP) that fills a volume with
  adaptively-sized overlapping or non-overlapping spheres.
- Added a Ray SOP that can be used to perform geometry projections
  using level-set ray intersections or closest-point queries.
- Added a @vdblink::tools::ClosestSurfacePoint tool@endlink that performs
  accelerated closest surface point queries from arbitrary points in
  world space to narrow-band level sets.
- Increased the speed of masked level set filtering by 20% for
  the most common cases.
- Added @vdblink::math::BoxStencil math::BoxStencil@endlink, with support
  for trilinear interpolation and gradient computation.
- Added @vdblink::tree::Tree::topologyIntersection()
  Tree::topologyIntersection@endlink, which intersects a tree&rsquo;s active
  values with those of another tree, and
  @vdblink::tree::Tree::topologyDifference() Tree::topologyDifference@endlink,
  which performs topological subtraction of one tree&rsquo;s active values
  from another&rsquo;s.  In both cases, the <TT>ValueType</TT>s of the two
  trees need not be the same.
- Added @vdblink::tree::Tree::activeTileCount() Tree::activeTileCount@endlink,
  which returns the number of active tiles in a tree.
- Added @vdblink::math::MinIndex() math::MinIndex@endlink and
  @vdblink::math::MaxIndex() math::MaxIndex@endlink, which find the minimum
  and maximum components of a vector without any branching.
- Added @vdblink::math::BBox::minExtent() BBox::minExtent@endlink,
  which returns a bounding box&rsquo;s shortest axis.
- The default @vdblink::math::BBox BBox@endlink constructor now
  generates an invalid bounding box rather than an empty bounding box
  positioned at the origin.  The new behavior is consistent with
  @vdblink::math::CoordBBox CoordBBox@endlink.
  <I>[Thanks to Rick Hankins for suggesting this fix.]</I>
- Added @vdblink::math::CoordBBox::reset() CoordBBox::reset@endlink,
  which resets a bounding box to its initial, invalid state.
- Fixed a bug in the default @vdblink::math::ScaleMap ScaleMap@endlink
  constructor that left some data used in the inverse uninitialized.
- Added @vdblink::math::MapBase::applyJT MapBase::applyJT@endlink, which
  applies the Jacobian transpose to a vector (the Jacobian transpose takes
  a range-space vector to a domain-space vector, e.g., world to index),
  and added @vdblink::math::MapBase::inverseMap() MapBase::inverseMap@endlink,
  which returns a new map representing the inverse of the original map
  (except for @vdblink::math::NonlinearFrustumMap NonlinearFrustumMap@endlink,
  which does not currently have a defined inverse map).
  <br>@b Note: Houdini 12.5 uses an earlier version of OpenVDB, and maps
  created with that version lack virtual table entries for these
  new methods, so do not call these methods from Houdini&nbsp;12.5.
- Reimplemented @vdblink::math::RandomInt math::RandomInt@endlink using
  Boost.Random instead of @c rand() (which is not thread-safe), and deprecated
  @c math::randUniform() and added
  @vdblink::math::Random01 math::Random01@endlink to replace it.
- Modified @vdblink::tools::copyFromDense() tools::copyFromDense@endlink
  and @vdblink::tools::copyToDense() tools::copyToDense@endlink to allow
  for implicit type conversion (e.g., between a
  @vdblink::tools::Dense Dense&lt;Int32&gt;@endlink and a
  @vdblink::FloatTree FloatTree@endlink) and fixed several bugs
  in @vdblink::tools::CopyFromDense tools::CopyFromDense@endlink.
- Fixed bugs in @vdblink::math::Stats math::Stats@endlink and
  @vdblink::math::Histogram math::Histogram@endlink that could produce
  <TT>NaN</TT>s or other incorrect behavior if certain methods were called
  on populations of size zero.
- Renamed <TT>struct tolerance</TT> to
  @vdblink::math::Tolerance math::Tolerance@endlink
  and @c negative to @vdblink::math::negative() math::negative@endlink
  and removed @c math::toleranceValue().
- Implemented a closest point on line segment algorithm,
  @vdblink::math::closestPointOnSegmentToPoint()
  math::closestPointOnSegmentToPoint@endlink.
- Fixed meshing issues relating to masking and automatic partitioning.
- @vdblink::Grid::merge() Grid::merge@endlink and
  @vdblink::tree::Tree::merge() Tree::merge@endlink now accept an optional
  @vdblink::MergePolicy MergePolicy@endlink argument that specifies one of
  three new merging schemes.  (The old merging scheme, which is no longer
  available, used logic for each tree level that was inconsistent with
  the other levels and that could result in active tiles being replaced
  with nodes having only inactive values.)
- Renamed @c LeafNode::coord2offset(), @c LeafNode::offset2coord() and
  @c LeafNode::offset2globalCoord() to
  @vdblink::tree::LeafNode::coordToOffset() coordToOffset@endlink,
  @vdblink::tree::LeafNode::offsetToLocalCoord() offsetToLocalCoord@endlink,
  and @vdblink::tree::LeafNode::offsetToGlobalCoord()
  offsetToGlobalCoord@endlink, respectively, and likewise for
  @vdblink::tree::InternalNode::offsetToGlobalCoord() InternalNode@endlink.
  <I>[Thanks to Rick Hankins for suggesting this change.]</I>
- Replaced @vdblink::tree::Tree Tree@endlink methods @c setValueOnMin,
  @c setValueOnMax and @c setValueOnSum with
  @vdblink::tools::setValueOnMin() tools::setValueOnMin@endlink,
  @vdblink::tools::setValueOnMax() tools::setValueOnMax@endlink and
  @vdblink::tools::setValueOnSum() tools::setValueOnSum@endlink
  (and a new @vdblink::tools::setValueOnMult() tools::setValueOnMult@endlink)
  and added @vdblink::tree::Tree::modifyValue() Tree::modifyValue@endlink
  and @vdblink::tree::Tree::modifyValueAndActiveState()
  Tree::modifyValueAndActiveState@endlink, which modify voxel values
  in-place via user-supplied functors.  Similarly, replaced
  @c ValueAccessor::setValueOnSum() with
  @vdblink::tree::ValueAccessor::modifyValue()
  ValueAccessor::modifyValue@endlink
  and @vdblink::tree::ValueAccessor::modifyValueAndActiveState()
  ValueAccessor::modifyValueAndActiveState@endlink, and added a
  @vdblink::tree::TreeValueIteratorBase::modifyValue() modifyValue@endlink
  method to all value iterators.
- Removed @c LeafNode::addValue and @c LeafNode::scaleValue.
- Added convenience classes @vdblink::tree::Tree3 tree::Tree3@endlink and
  @vdblink::tree::Tree5 tree::Tree5@endlink for custom tree configurations.
- Added an option to the From Particles SOP to generate an alpha mask,
  which can be used to constrain level set filtering so as to preserve
  surface details.
- The mesh to volume converter now handles point-degenerate polygons.
- Fixed a bug in the Level Set Smooth, Level Set Renormalize and
  Level Set Offset SOPs that caused the group name to be ignored.
- Fixed various OS X and Windows build issues.
  <I>[Contributions from SESI and DD]</I>


@htmlonly <a name="v1_2_0_changes"></a>@endhtmlonly
@par
<B>Version 1.2.0</B> - <I>June 28 2013</I>
- @vdblink::tools::LevelSetFilter Level set filters@endlink now accept
  an optional alpha mask grid.
- Implemented sharp feature extraction for level set surfacing.
  This enhances the quality of the output mesh and reduces aliasing
  artifacts.
- Added masking options to the meshing tools, as well as a spatial
  multiplier for the adaptivity threshold, automatic partitioning,
  and the ability to preserve edges and corners when mesh adaptivity
  is applied.
- The mesh to volume attribute transfer scheme now takes surface
  orientation into account, which improves accuracy in proximity to
  edges and corners.
- Added a @vdblink::tree::LeafManager::foreach() foreach@endlink method
  to @vdblink::tree::LeafManager tree::LeafManager@endlink that, like
  @vdblink::tools::foreach() tools::foreach@endlink, applies a user-supplied
  functor to each leaf node in parallel.
- Rewrote the particle to level set converter, simplifying the API,
  improving performance (especially when particles have a fixed radius),
  adding the capability to transfer arbitrary point attributes,
  and fixing a velocity trail bug.
- Added utility methods @vdblink::math::Sign() Sign@endlink,
  @vdblink::math::SignChange() SignChange@endlink,
  @vdblink::math::isApproxZero() isApproxZero@endlink,
  @vdblink::math::Cbrt() Cbrt@endlink and
  @vdblink::math::ZeroCrossing() ZeroCrossing@endlink to math/Math.h.
- Added a @vdblink::tree::ValueAccessor3::probeNode() probeNode@endlink method
  to the value accessor and to tree nodes that returns a pointer to the node
  that contains a given voxel.
- Deprecated @c LeafNode::addValue and @c LeafNode::scaleValue.
- Doubled the speed of the mesh to volume converter (which also improves
  the performance of the fracture and level set rebuild tools) and
  improved its inside/outside voxel classification near edges and corners.
- @vdblink::tools::GridSampler GridSampler@endlink now accepts either a grid,
  a tree or a value accessor, and it offers faster index-based access methods
  and much better performance in cases where many instances are allocated.
- Extended @vdblink::tools::Dense tools::Dense@endlink to make it more
  compatible with existing tools.
- Fixed a crash in @vdblink::io::Archive io::Archive@endlink whenever
  the library was unloaded from memory and then reloaded.
  <I>[Contributed by Ollie Harding]</I>
- Fixed a bug in @c GU_PrimVDB::buildFromPrimVolume(), seen during the
  conversion from Houdini volumes to OpenVDB grids, that could cause
  signed flood fill to be applied to non-level set grids, resulting in
  active tiles with incorrect values.
- Added a Prune SOP with several pruning schemes.


@htmlonly <a name="v1_1_1_changes"></a>@endhtmlonly
@par
<B>Version 1.1.1</B> - <I>May 10 2013</I>
- Added a simple @vdblink::tools::Dense dense grid class@endlink and tools
  to copy data from dense voxel arrays into OpenVDB grids and vice-versa.
- Starting with Houdini 12.5.396, plugins built with this version
  of OpenVDB can coexist with native Houdini OpenVDB nodes.
- The level set fracture tool now smooths seam line edges during
  mesh extraction, eliminating staircase artifacts.
- Significantly improved the performance of the
  @vdblink::util::leafTopologyIntersection()
  leafTopologyIntersection@endlink and
  @vdblink::util::leafTopologyDifference() leafTopologyDifference@endlink
  utilities and added a @vdblink::tree::LeafNode::topologyDifference()
  LeafNode::topologyDifference@endlink method.
- Added convenience functions that provide simplified interfaces
  to the @vdblink::tools::meshToLevelSet() mesh to volume@endlink
  and @vdblink::tools::volumeToMesh() volume to mesh@endlink converters.
- Added a @vdblink::tools::accumulate() tools::accumulate@endlink function
  that is similar to @vdblink::tools::foreach() tools::foreach@endlink
  but can be used to accumulate the results of computations over the values
  of a grid.
- Added @vdblink::tools::statistics() tools::statistics@endlink,
  @vdblink::tools::opStatistics() tools::opStatistics@endlink and
  @vdblink::tools::histogram() tools::histogram@endlink, which efficiently
  compute statistics (mean, variance, etc.) and histograms of grid values
  (using @vdblink::math::Stats math::Stats@endlink and
  @vdblink::math::Histogram math::Histogram@endlink).
- Modified @vdblink::math::CoordBBox CoordBBox@endlink to adhere to
  TBB&rsquo;s splittable type requirements, so that, for example,
  a @c CoordBBox can be used as a blocked iteration range.
- Added @vdblink::tree::Tree::addTile() Tree::addTile@endlink,
  @vdblink::tree::Tree::addLeaf() Tree::addLeaf@endlink and
  @vdblink::tree::Tree::stealNode() Tree::stealNode@endlink, for fine
  control over tree construction.
- Addressed a numerical stability issue when performing Gaussian
  filtering of level set grids.
- Changed the return type of @vdblink::math::CoordBBox::volume()
  CoordBBox::volume@endlink to reduce the risk of overflow.
- When the input mesh is self-intersecting, the mesh to volume converter
  now produces a level set with a monotonic gradient field.
- Fixed a threading bug in the mesh to volume converter that caused it
  to produce different results for the same input.
- Fixed a bug in the particle to level set converter that prevented
  particles with zero velocity from being rasterized in Trail mode.
- Added an optional input to the Create SOP into which to merge
  newly-created grids.
- Fixed a bug in the Resample SOP that caused it to produce incorrect
  narrow-band widths when resampling level set grids.
- Fixed a bug in the To Polygons SOP that caused intermittent crashes
  when the optional reference input was connected.
- Fixed a bug in the Advect Level Set SOP that caused a crash
  when the velocity input was connected but empty.
- The Scatter and Sample Point SOPs now warn instead of erroring
  when given empty grids.
- Fixed a crash in @c vdb_view when stepping through multiple grids
  after changing render modes.
- @c vdb_view can now render fog volumes and vector fields, and it now
  features interactively adjustable clipping planes that enable
  one to view the interior of a volume.


@htmlonly <a name="v1_1_0_changes"></a>@endhtmlonly
@par
<B>Version 1.1.0</B> - <I>April 4 2013</I>
- The @vdblink::tools::resampleToMatch() resampleToMatch@endlink tool,
  the Resample SOP and the Combine SOP now use level set rebuild to correctly
  and safely resample level sets.  Previously, scaling a level set would
  invalidate the signed distance field, leading to holes and other artifacts.
- Added a mask-based topological
  @vdblink::tools::erodeVoxels erosion tool@endlink, and rewrote and
  simplified the @vdblink::tools::dilateVoxels dilation tool@endlink.
- The @vdblink::tools::LevelSetAdvection LevelSetAdvection@endlink tool
  can now advect forward or backward in time.
- Tree::pruneLevelSet() now replaces each pruned node with a tile having
  the inside or outside
  background value, instead of arbitrarily selecting one of the node&rsquo;s
  tile or voxel values.
- When a grid is saved to a file with
  @vdblink::Grid::saveFloatAsHalf() saveFloatAsHalf@endlink set to @c true,
  the grid&rsquo;s background value is now also quantized to 16 bits.
  (Not quantizing the background value caused a mismatch with the values
  of background tiles.)
- As with @vdblink::tools::foreach() tools::foreach@endlink, it is now
  possible to specify whether functors passed to
  @vdblink::tools::transformValues() tools::transformValues@endlink
  should be shared across threads.
- @vdblink::tree::LeafManager tree::LeafManager@endlink can now be
  instantiated with a @const tree, although buffer swapping with @const trees
  is disabled.
- Added a @vdblink::Grid::signedFloodFill() Grid::signedFloodFill@endlink
  overload that allows one to specify inside and outside values.
- Fixed a bug in Grid::setBackground() so that now only the values of
  inactive voxels change.
- Fixed @vdblink::Grid::topologyUnion() Grid::topologyUnion@endlink so that
  it actually unions tree topology, instead of just the active states
  of tiles and voxels.  The previous behavior broke multithreaded code
  that relied on input and output grids having compatible tree topology.
- @vdblink::math::Transform math::Transform@endlink now includes an
  @vdblink::math::Transform::isIdentity() isIdentity@endlink predicate
  and methods to @vdblink::math::Transform::preMult(const Mat4d&) pre-@endlink
  and @vdblink::math::Transform::postMult(const Mat4d&) postmultiply@endlink
  by a matrix.
- Modified the @link NodeMasks.h node mask@endlink classes to permit
  octree-like tree configurations (i.e., with a branching factor of two)
  and to use 64-bit operations instead of 32-bit operations.
- Implemented a new, more efficient
  @vdblink::math::closestPointOnTriangleToPoint() closest point
  on triangle@endlink algorithm.
- Implemented a new vertex normal scheme in the volume to mesh
  converter, and resolved some overlapping polygon issues.
- The volume to mesh converter now meshes not just active voxels
  but also active tiles.
- Fixed a bug in the mesh to volume converter that caused unsigned
  distance field conversion to produce empty grids.
- Fixed a bug in the level set fracture tool whereby the cutter overlap
  toggle was ignored.
- Fixed an infinite loop bug in @c vdb_view.
- Updated @c vdb_view to use the faster and less memory-intensive
  OpenVDB volume to mesh converter instead of marching cubes,
  and rewrote the shader to be OpenGL 3.2 and GLSL 1.2 compatible.
- Given multiple input files or a file containing multiple grids,
  @c vdb_view now displays one grid at a time.  The left and right
  arrow keys cycle between grids.
- The To Polygons SOP now has an option to associate the input grid&rsquo;s
  name with each output polygon.


@htmlonly <a name="v1_0_0_changes"></a>@endhtmlonly
@par
<B>Version 1.0.0</B> - <I>March 14 2013</I>
- @vdblink::tools::levelSetRebuild() tools::levelSetRebuild@endlink
  now throws an exception when given a non-scalar or non-floating-point grid.
- The tools in tools/GridOperators.h are now interruptible, as is
  the Analysis SOP.
- Added a
  @vdblink::tree::LeafManager::LeafRange::Iterator leaf node iterator@endlink
  and a TBB-compatible
  @vdblink::tree::LeafManager::LeafRange range class@endlink
  to the LeafManager.
- Modified the @vdblink::tools::VolumeToMesh VolumeToMesh@endlink tool
  to handle surface topology issues around fracture seam lines.
- Modified the Makefile to allow @c vdb_view to compile on OS X systems
  (provided that GLFW is available).
- Fixed a bug in the Create SOP that resulted in "invalid parameter name"
  warnings.
- The Combine SOP now optionally resamples the A grid into the B grid&rsquo;s
  index space (or vice-versa) if the A and B transforms differ.
- The Vector Split and Vector Merge SOPs now skip inactive voxels
  by default, but they can optionally be made to include inactive voxels,
  as they did before.
- The @vdblink::tools::LevelSetFracture LevelSetFracture@endlink tool now
  supports custom rotations for each cutter instance, and the Fracture SOP
  now uses quaternions to generate uniformly-distributed random rotations.


@htmlonly <a name="v0_104_0_changes"></a>@endhtmlonly
@par
<B>Version 0.104.0</B> - <I>February 15 2013</I>
- Added a @vdblink::tools::levelSetRebuild() tool@endlink and a SOP
  to rebuild a level set from any scalar volume.
- @c .vdb files are now saved using a mask-based compression scheme
  that is an order of magnitude faster than ZLIB and produces comparable
  file sizes for level set and fog volume grids.  (ZLIB compression
  is still enabled by default for other classes of grids).
- The @vdblink::tools::Filter Filter@endlink and
  @vdblink::tools::LevelSetFilter LevelSetFilter@endlink tools now
  include a Gaussian filter, and mean (box) filtering is now 10-50x faster.
- The isosurface @vdblink::tools::VolumeToMesh meshing tool@endlink
  is now more robust (to level sets with one voxel wide narrow bands,
  for example).
- Mesh to volume conversion is on average 1.5x faster and up to 5.5x
  faster for high-resolution meshes where the polygon/voxel size ratio
  is small.
- Added @vdblink::createLevelSet() createLevelSet@endlink and
  @vdblink::createLevelSetSphere() createLevelSetSphere@endlink
  factory functions for level set grids.
- @vdblink::tree::ValueAccessor tree::ValueAccessor@endlink is now faster
  for trees of height 2, 3 and 4 (the latter is the default), and it now
  allows one to specify, via a template argument, the number of node levels
  to be cached, which can also improve performance in special cases.
- Added a toggle to @vdblink::tools::foreach() tools::foreach@endlink
  to specify whether or not the functor should be shared across threads.
- Added @vdblink::Mat4SMetadata Mat4s@endlink and
  @vdblink::Mat4DMetadata Mat4d@endlink metadata types.
- Added explicit pre- and postmultiplication methods to the @c Transform,
  @c Map and @c Mat4 classes and deprecated the old accumulation methods.
- Modified @vdblink::math::NonlinearFrustumMap NonlinearFrustumMap@endlink
  to be more compatible with Houdini&rsquo;s frustum transform.
- Fixed a @vdblink::tools::GridTransformer GridTransformer@endlink bug
  that caused it to translate the output grid incorrectly in some cases.
- Fixed a bug in the tree-level
  @vdblink::tree::LeafIteratorBase LeafIterator@endlink that resulted in
  intermittent crashes in
  @vdblink::tools::dilateVoxels() tools::dilateVoxels@endlink.
- The @c Hermite data type and Hermite grids are no longer supported.
- Added tools/GridOperators.h, which includes new, cleaner implementations
  of the @vdblink::tools::cpt() closest point transform@endlink,
  @vdblink::tools::curl() curl@endlink,
  @vdblink::tools::divergence() divergence@endlink,
  @vdblink::tools::gradient() gradient@endlink,
  @vdblink::tools::laplacian() Laplacian@endlink,
  @vdblink::tools::magnitude() magnitude@endlink,
  @vdblink::tools::meanCurvature() mean curvature@endlink and
  @vdblink::tools::normalize() normalize@endlink tools.
- Interrupt support has been improved in several tools, including
  @vdblink::tools::ParticlesToLevelSet tools::ParticlesToLevelSet@endlink.
- Simplified the API of the @vdblink::math::BaseStencil Stencil@endlink class
  and added an @vdblink::math::BaseStencil::intersects() intersects@endlink
  method to test for intersection with a specified isovalue.
- Renamed @c voxelDimensions to @c voxelSize in transform classes
  and elsewhere.
- Deprecated @c houdini_utils::ParmFactory::setChoiceList in favor of
  @c houdini_utils::ParmFactory::setChoiceListItems, which requires
  a list of <I>token, label</I> string pairs.
- Made various changes for Visual C++ compatibility.
  <I>[Contributed by SESI]</I>
- Fixed a bug in @c houdini_utils::getNodeChain() that caused the
  Offset Level Set, Smooth Level Set and Renormalize Level Set SOPs
  to ignore frame changes.
  <I>[Contributed by SESI]</I>
- The From Particles SOP now provides the option to write into
  an existing grid.
- Added a SOP to edit grid metadata.
- The Fracture SOP now supports multiple cutter objects.
- Added a To Polygons SOP that complements the Fracture SOP and allows
  for elimination of seam lines, generation of correct vertex normals
  and grouping of polygons when surfacing fracture fragments, using
  the original level set or mesh as a reference.


@htmlonly <a name="v0_103_1_changes"></a>@endhtmlonly
@par
<B>Version 0.103.1</B> - <I>January 15 2013</I>
- @vdblink::tree::ValueAccessor tree::ValueAccessor@endlink read operations
  are now faster for four-level trees.
  (Preliminary benchmark tests suggest a 30-40% improvement.)
- For vector-valued grids, @vdblink::tools::compMin() tools::compMin@endlink
  and @vdblink::tools::compMax() tools::compMax@endlink now compare
  vector magnitudes instead of individual components.
- Migrated grid sampling code to a new file, Interpolation.h,
  and deprecated old files and classes.
- Added a level-set @vdblink::tools::LevelSetFracture fracture tool@endlink
  and a Fracture SOP.
- Added @vdblink::tools::sdfInteriorMask() tools::sdfInteriorMask@endlink,
  which creates a mask of the interior region of a level set grid.
- Fixed a bug in the mesh to volume converter that produced unexpected
  nonzero values for voxels at the intersection of two polygons,
  and another bug that produced narrow-band widths that didn&rsquo;t respect
  the background value when the half-band width was less than three voxels.
- @c houdini_utils::ParmFactory can now correctly generate ramp multi-parms.
- Made various changes for Visual C++ compatibility.
  <I>[Contributed by SESI]</I>
- The Convert SOP can now convert between signed distance fields and
  fog volumes and from volumes to meshes.
  <I>[Contributed by SESI]</I>
- For level sets, the From Mesh and From Particles SOPs now match
  the reference grid&rsquo;s narrow-band width.
- The Scatter SOP can now optionally scatter points in the interior
  of a level set.


@htmlonly <a name="v0_103_0_changes"></a>@endhtmlonly
@par
<B>Version 0.103.0</B> - <I>December 21 2012</I>
- The mesh to volume converter is now 60% faster at generating
  level sets with wide bands, and the From Mesh SOP is now interruptible.
- Fixed a threading bug in the recently-added
  @vdblink::tools::compReplace() compReplace@endlink tool
  that caused it to produce incorrect output.
- Added a @vdblink::tree::Tree::probeConstLeaf() probeConstLeaf@endlink
  method to the @vdblink::tree::Tree::probeConstLeaf() Tree@endlink,
  @vdblink::tree::ValueAccessor::probeConstLeaf() ValueAccessor@endlink
  and @vdblink::tree::RootNode::probeConstLeaf() node@endlink classes.
- The Houdini VDB primitive doesn&rsquo;t create a @c name attribute
  unnecessarily (i.e., if its grid&rsquo;s name is empty), but it now
  correctly allows the name to be changed to the empty string.
- Fixed a crash in the Vector Merge SOP when fewer than three grids
  were merged.
- The From Particles SOP now features a "maximum half-width" parameter
  to help avoid runaway computations.


@htmlonly <a name="v0_102_0_changes"></a>@endhtmlonly
@par
<B>Version 0.102.0</B> - <I>December 13 2012</I>
- Added @vdblink::tools::compReplace() tools::compReplace@endlink,
  which copies the active values of one grid into another, and added
  a "Replace A With Active B" mode to the Combine SOP.
- @vdblink::Grid::signedFloodFill() Grid::signedFloodFill@endlink
  no longer enters an infinite loop when filling an empty grid.
- Fixed a bug in the particle to level set converter that sometimes
  produced level sets with holes, and fixed a bug in the SOP that
  could result in random output.
- Fixed an issue in the frustum preview feature of the Create SOP
  whereby rendering very large frustums could cause high CPU usage.
- Added streamline support to the constrained advection scheme
  in the Advect Points SOP.
- Added an Advect Level Set SOP.


@htmlonly <a name="v0_101_1_changes"></a>@endhtmlonly
@par
<B>Version 0.101.1</B> - <I>December 11 2012</I> (DWA internal release)
- Partially reverted the Houdini VDB primitive&rsquo;s grid accessor methods
  to their pre-0.98.0 behavior.  A primitive&rsquo;s grid can once again
  be accessed by shared pointer, but now also by reference.
  Accessor methods for grid metadata have also been added, and the
  primitive now ensures that metadata and transforms are never shared.
- Fixed an intermittent crash in the From Particles SOP.


@htmlonly <a name="v0_101_0_changes"></a>@endhtmlonly
@par
<B>Version 0.101.0</B> - <I>December 6 2012</I> (DWA internal release)
- Partially reverted the @vdblink::Grid Grid@endlink&rsquo;s
  @vdblink::Grid::tree() tree@endlink and
  @vdblink::Grid::transform() transform@endlink accessor methods
  to their pre-0.98.0 behavior, eliminating copy-on-write but
  preserving their return-by-reference semantics.  These methods
  are now supplemented with a suite of
  @vdblink::Grid::treePtr() shared@endlink
  @vdblink::Grid::baseTreePtr() pointer@endlink
  @vdblink::Grid::transformPtr() accessors@endlink.
- Restructured the @vdblink::tools::meshToVolume
  mesh to volume converter@endlink for a 40% speedup
  and to be more robust to non-manifold geometry, to better preserve
  sharp features, to support arbitrary tree configurations and
  to respect narrow-band limits.
- Added a @c getNodeBoundingBox method to
  @vdblink::tree::RootNode::getNodeBoundingBox() RootNode@endlink,
  @vdblink::tree::InternalNode::getNodeBoundingBox() InternalNode@endlink
  and @vdblink::tree::LeafNode::getNodeBoundingBox() LeafNode@endlink
  that returns the index space spanned by a node.
- Made various changes for Visual C++ compatibility.
  <I>[Contributed by SESI]</I>
- Renamed the Reshape Level Set SOP to Offset Level Set.
- Fixed a crash in the Convert SOP and added support for conversion
  of empty grids.


@htmlonly <a name="v0_100_0_changes"></a>@endhtmlonly
@par
<B>Version 0.100.0</B> - <I>November 30 2012</I> (DWA internal release)
- Greatly improved the performance of the level set to fog volume
  @vdblink::tools::sdfToFogVolume() converter@endlink.
- Improved the performance of the
  @vdblink::tools::Filter::median() median filter@endlink
  and of level set @vdblink::tools::csgUnion() CSG@endlink operations.
- Reintroduced Tree::pruneLevelSet(), a specialized Tree::pruneInactive()
  for level-set grids.
- Added utilities to the @c houdini_utils library to facilitate the
  collection of a chain of adjacent nodes of a particular type
  so that they can be cooked in a single step.  (For example,
  adjacent @c xform SOPs could be collapsed by composing their
  transformation matrices into a single matrix.)
- Added pruning and flood-filling options to the Convert SOP.
- Reimplemented the Filter SOP, omitting level-set-specific filters
  and adding node chaining (to reduce memory usage when applying
  several filters in sequence).
- Added a toggle to the Read SOP to read grid metadata and
  transforms only.
- Changed the attribute transfer scheme on the From Mesh and
  From Particles SOPs to allow for custom grid names and
  vector type metadata.


@htmlonly <a name="v0_99_0_changes"></a>@endhtmlonly
@par
<B>Version 0.99.0</B> - <I>November 21 2012</I>
- Added @vdblink::Grid Grid@endlink methods that return non-<TT>const</TT>
  tree and transform references without triggering deep copies,
  as well as @c const methods that return @c const shared pointers.
- Added @c Grid methods to @vdblink::Grid::addStatsMetadata populate@endlink
  a grid&rsquo;s metadata with statistics like the active voxel count, and to
  @vdblink::Grid::getStatsMetadata retrieve@endlink that metadata.
  By default, statistics are now computed and added to grids
  whenever they are written to <TT>.vdb</TT> files.
- Added @vdblink::io::File::readGridMetadata io::File::readGridMetadata@endlink
  and @vdblink::io::File::readAllGridMetadata
  io::File::readAllGridMetadata@endlink methods to read just the
  grid metadata and transforms from a <TT>.vdb</TT> file.
- Fixed numerical precision issues in the
  @vdblink::tools::csgUnion csgUnion@endlink,
  @vdblink::tools::csgIntersection csgIntersection@endlink
  and @vdblink::tools::csgDifference csgDifference@endlink
  tools, and added toggles to optionally disable postprocess pruning.
- Fixed an issue in @c vdb_view with the ordering of GL vertex buffer calls.
  <I>[Contributed by Bill Katz]</I>
- Fixed an intermittent crash in the
  @vdblink::tools::ParticlesToLevelSet ParticlesToLevelSet@endlink tool,
  as well as a race condition that could cause data corruption.
- The @c ParticlesToLevelSet tool and From Particles SOP can now transfer
  arbitrary point attribute values from the input particles to output voxels.
- Fixed a bug in the Convert SOP whereby the names of primitives
  were lost during conversion, and another bug that resulted in
  arithmetic errors when converting empty grids.
- Fixed a bug in the Combine SOP that caused the Operation selection
  to be lost.


@htmlonly <a name="v0_98_0_changes"></a>@endhtmlonly
@par
<B>Version 0.98.0</B> - <I>November 16 2012</I>
- @vdblink::tree::Tree Tree@endlink and
  @vdblink::math::Transform Transform@endlink objects (and
  @vdblink::Grid Grid@endlink objects in the context of Houdini SOPs)
  are now passed and accessed primarily by reference rather than by
  shared pointer.  See @subpage api_0_98_0 "Porting to OpenVDB 0.98.0"
  for details about this important API change.
  <I>[Contributed by SESI]</I>
- Reimplemented @vdblink::math::CoordBBox CoordBBox@endlink to address several
  off-by-one bugs related to bounding box dimensions.
- Fixed an off-by-one bug in @vdblink::Grid::evalActiveVoxelBoundingBox()
  evalActiveVoxelBoundingBox@endlink.
- Introduced the @vdblink::tree::LeafManager LeafManager@endlink class,
  which will eventually replace the @c LeafArray class.  @c LeafManager supports
  dynamic buffers stored as a structure of arrays (SOA), unlike @c LeafArray,
  which supports only static buffers stored as an array of structures (AOS).
- Improved the performance of the
  @vdblink::tools::LevelSetFilter LevelSetFilter@endlink and
  @vdblink::tools::LevelSetTracker LevelSetTracker@endlink tools by rewriting
  them to use the new @vdblink::tree::LeafManager LeafManager@endlink class.
- Added @vdblink::tree::Tree::setValueOnly() Tree::setValueOnly@endlink and
  @vdblink::tree::ValueAccessor::setValueOnly()
  ValueAccessor::setValueOnly@endlink methods, which change the value of
  a voxel without changing its active state, and
  @vdblink::tree::Tree::probeLeaf() Tree::probeLeaf@endlink and
  @vdblink::tree::ValueAccessor::probeLeaf() ValueAccessor::probeLeaf@endlink
  methods that return the leaf node that contains a given voxel (unless
  the voxel is represented by a tile).
- Added a @vdblink::tools::LevelSetAdvection LevelSetAdvection@endlink tool
  that propagates and tracks narrow-band level sets.
- Introduced a new @vdblink::tools::GridSampler GridSampler@endlink class
  that supports world-space (or index-space) sampling of grid values.
- Changed the interpretation of the
  @vdblink::math::NonlinearFrustumMap NonlinearFrustumMap@endlink&rsquo;s
  @em taper parameter to be the ratio of the near and far plane depths.
- Added a @c ParmFactory::setChoiceList() overload that accepts
  (@em token, @em label) string pairs, and a @c setDefault() overload that
  accepts an STL string.
- Fixed a crash in the Combine SOP in Copy B mode.
- Split the Level Set Filter SOP into three separate SOPs,
  Level Set Smooth, Level Set Reshape and Level Set Renormalize.
  When two or more of these nodes are connected in sequence, they interact
  to reduce memory usage: the last node in the sequence performs
  all of the operations in one step.
- The Advect Points SOP can now output polyline streamlines
  that trace the paths of the points.
- Added an option to the Analysis SOP to specify names for output grids.
- Added camera-derived frustum transform support to the Create SOP.


@htmlonly <a name="v0_97_0_changes"></a>@endhtmlonly
@par
<B>Version 0.97.0</B> - <I>October 18 2012</I>
- Added a narrow-band @vdblink::tools::LevelSetTracker level set
  interface tracking tool@endlink (up to fifth-order in space but currently
  only first-order in time, with higher temporal orders to be added soon).
- Added a @vdblink::tools::LevelSetFilter level set filter tool@endlink
  to perform unrestricted surface smoothing (e.g., Laplacian flow),
  filtering (e.g., mean value) and morphological operations (e.g.,
  morphological opening).
- Added adaptivity to the @vdblink::tools::VolumeToMesh
  level set meshing tool@endlink for faster mesh extraction with fewer
  polygons, without postprocessing.
- Added a @vdblink::tree::ValueAccessor::touchLeaf()
  ValueAccessor::touchLeaf@endlink method that creates (if necessary)
  and returns the leaf node containing a given voxel.  It can be used
  to preallocate leaf nodes over which to run parallel algorithms.
- Fixed a bug in @vdblink::Grid::merge() Grid::merge@endlink whereby
  active tiles were sometimes lost.
- Added @vdblink::tree::LeafManager LeafManager@endlink, which is similar
  to @c LeafArray but supports a dynamic buffer count and allocates buffers
  more efficiently.  Useful for temporal integration (e.g., for level set
  propagation and interface tracking), @c LeafManager is meant to replace
  @c LeafArray, which will be deprecated in the next release.
- Added a @vdblink::tree::LeafNode::fill() LeafNode::fill@endlink method
  to efficiently populate leaf nodes with constant values.
- Added a @vdblink::tree::Tree::visitActiveBBox() Tree::visitActiveBBox@endlink
  method that applies a functor to the bounding boxes of all active tiles
  and leaf nodes and that can be used to improve the performance of
  ray intersection tests, rendering of bounding boxes, etc.
- Added a @vdblink::tree::Tree::voxelizeActiveTiles()
  Tree::voxelizeActiveTiles@endlink method to densify active tiles.
  While convenient and fast, this can produce large dense grids, so use
  it with caution.
- Repackaged @c Tree::pruneLevelSet() as a Tree::pruneOp()-compatible
  functor.  Tree::LevelSetPrune is a specialized Tree::pruneInactive
  for level-set grids and is used in interface tracking.
- Added a GridBase::pruneGrid() method.
- Added a @vdblink::Grid::hasUniformVoxels() Grid:hasUniformVoxels@endlink
  method.
- Renamed @c tools::dilate to
  @vdblink::tools::dilateVoxels() dilateVoxels@endlink and improved its
  performance.  The new name reflects the fact that the current
  implementation ignores active tiles.
- Added a @vdblink::tools::resampleToMatch() tools::resampleToMatch@endlink
  function that resamples an input grid into an output grid with a
  different transform such that, after resampling, the input and output grids
  coincide, but the output grid&rsquo;s transform is preserved.
- Significantly improved the performance of depth-bounded value
  iterators (@vdblink::tree::Tree::ValueOnIter ValueOnIter@endlink,
  @vdblink::tree::Tree::ValueAllIter ValueAllIter@endlink, etc.)
  when the depth bound excludes leaf nodes.
- Exposed the value buffers inside leaf nodes with
  @vdblink::tree::LeafNode::buffer() LeafNode::buffer@endlink.
  This allows for very fast access (const and non-const) to voxel
  values using linear array offsets instead of @ijk coordinates.
- In openvdb_houdini/UT_VDBTools.h, added operators for use with
  @c processTypedGrid that resample grids in several different ways.
- Added a policy mechanism to @c houdini_utils::OpFactory that allows for
  customization of operator names, icons, and Help URLs.
- Renamed many of the Houdini SOPs to make the names more consistent.
- Added an Advect Points SOP.
- Added a Level Set Filter SOP that allows for unrestricted surface
  deformations, unlike the older Filter SOP, which restricts surface
  motion to the initial narrow band.
- Added staggered vector sampling to the Sample Points SOP.
- Added a minimum radius threshold to the particle voxelization tool
  and SOP.
- Merged the Composite and CSG SOPs into a single Combine SOP.
- Added a tool and a SOP to efficiently generate narrow-band level set
  representations of spheres.
- In the Visualize SOP, improved the performance of tree topology
  generation, which is now enabled by default.


@htmlonly <a name="v0_96_0_changes"></a>@endhtmlonly
@par
<B>Version 0.96.0</B> - <I>September 24 2012</I>
- Fixed a memory corruption bug in the mesh voxelizer tool.
- Temporarily removed the optional clipping feature from the level set mesher.
- Added "Staggered Vector Field" to the list of grid classes in the Create SOP.


@htmlonly <a name="v0_95_0_changes"></a>@endhtmlonly
@par
<B>Version 0.95.0</B> - <I>September 20 2012</I>
- Added a quad @vdblink::tools::VolumeToMesh meshing@endlink tool for
  higher-quality level set meshing and updated the Visualizer SOP
  to use it.
- Fixed a precision error in the @vdblink::tools::meshToVolume
  mesh voxelizer@endlink and improved the quality of inside/outside
  voxel classification.  Output grids are now also
  @vdblink::Grid::setGridClass() classified@endlink as either level sets
  or fog volumes.
- Modified the @vdblink::tools::GridResampler GridResampler@endlink
  to use the signed flood fill optimization only on grids that are
  tagged as level sets.
- Added a @vdblink::math::Quat quaternion@endlink class to the
  math library and a method to return the
  @vdblink::math::Mat3::trace trace@endlink of a @c Mat3.
- Fixed a bug in the
  @vdblink::tree::ValueAccessor::ValueAccessor(const ValueAccessor&)
  ValueAccessor@endlink copy constructor that caused the copy to reference
  the original.
- Fixed a bug in @vdblink::tree::RootNode::setActiveState()
  RootNode::setActiveState@endlink that caused a crash
  when marking a (virtual) background voxel as inactive.
- Added a @c Tree::pruneLevelSet method that is similar to but faster than
  Tree::pruneInactive() for level set grids.
- Added fast leaf node voxel access
  @vdblink::tree::LeafNode::getValue(Index) const methods@endlink
  that index by linear offset (as returned by
  @vdblink::tree::LeafNode::ValueOnIter::pos() ValueIter::pos@endlink)
  instead of by @ijk coordinates.
- Added a @vdblink::tree::Tree::touchLeaf() Tree::touchLeaf@endlink
  method that can be used to preallocate a static tree topology over which
  to safely perform multithreaded processing.
- Added a grain size argument to @c LeafArray for finer control of parallelism.
- Modified the Makefile to make it easier to omit the <TT>doc</TT>,
  @c vdb_test and @c vdb_view targets.
- Added utility functions (in <TT>houdini/UT_VDBUtils.h</TT>) to convert
  between Houdini and OpenVDB matrix and vector types.
  <I>[Contributed by SESI]</I>
- Added accessors to @c GEO_PrimVDB that make it easier to directly access
  voxel data and that are used by the HScript volume expression functions
  in Houdini 12.5.  <I>[Contributed by SESI]</I>
- As of Houdini 12.1.77, the native transform SOP operates on OpenVDB
  primitives.  <I>[Contributed by SESI]</I>
- Added a Convert SOP that converts OpenVDB grids to Houdini volumes
  and vice-versa.


@htmlonly <a name="v0_94_1_changes"></a>@endhtmlonly
@par
<B>Version 0.94.1</B> - <I>September 7 2012</I>
- Fixed bugs in @vdblink::tree::RootNode RootNode@endlink and
  @vdblink::tree::InternalNode InternalNode@endlink @c setValue*() and
  @c fill() methods that could cause neighboring voxels to become inactive.
- Fixed a bug in
  @vdblink::tree::Tree::hasSameTopology() Tree::hasSameTopology@endlink
  that caused false positives when only active states and not values differed.
- Added a @vdblink::tree::Tree::hasActiveTiles() Tree::hasActiveTiles@endlink
  method.
- For better cross-platform consistency, substituted bitwise AND operations
  for right shifts in the @vdblink::tree::ValueAccessor ValueAccessor@endlink
  hash key computation.
- @c vdb_view no longer aborts when asked to surface a vector-valued
  grid&mdash;but it still doesn&rsquo;t render the surface.
- Made various changes for Visual C++ compatibility.
  <I>[Contributed by SESI]</I>
- Added an option to the MeshVoxelizer SOP to convert both open and
  closed surfaces to unsigned distance fields.
- The Filter SOP now allows multiple filters to be applied in
  user-specified order.


@htmlonly <a name="v0_94_0_changes"></a>@endhtmlonly
@par
<B>Version 0.94.0</B> - <I>August 30 2012</I>
- Added a @vdblink::Grid::topologyUnion() method@endlink to union
  just the active states of voxels from one grid with those of
  another grid of a possibly different type.
- Fixed an incorrect scale factor in the Laplacian diffusion
  @vdblink::tools::Filter::laplacian() filter@endlink.
- Fixed a bug in @vdblink::tree::Tree::merge() Tree::merge@endlink
  that could leave a tree with invalid value accessors.
- Added @vdblink::tree::TreeValueIteratorBase::setActiveState()
  TreeValueIteratorBase::setActiveState@endlink and deprecated
  @c setValueOn.
- Removed @c tools/FastSweeping.h.  It will be replaced with a much more
  efficient implementation in the near future.
- ZLIB compression of <TT>.vdb</TT> files is now optional,
  but enabled by default.  <I>[Contributed by SESI]</I>
- Made various changes for Clang and Visual C++ compatibility.
  <I>[Contributed by SESI]</I>
- The MeshVoxelizer SOP can now transfer arbitrary point and primitive
  attribute values from the input mesh to output voxels.


@htmlonly <a name="v0_93_0_changes"></a>@endhtmlonly
@par
<B>Version 0.93.0</B> - <I>August 24 2012</I>
- Renamed symbols in math/Operators.h to avoid ambiguities that
  GCC&nbsp;4.4 reports as errors.
- Simplified the API for the stencil version of the
  closest-point transform @vdblink::math::CPT operator@endlink.
- Added logic to
  @vdblink::io::Archive::readGrid() io::Archive::readGrid@endlink
  to set the grid name metadata from the descriptor if the metadata
  doesn&rsquo;t already exist.
- Added guards to prevent nesting of @c openvdb_houdini::Interrupter::start()
  and @c end() calls.


@htmlonly <a name="v0_92_0_changes"></a>@endhtmlonly
@par
<B>Version 0.92.0</B> - <I>August 23 2012</I>
- Added a Laplacian diffusion
  @vdblink::tools::Filter::laplacian() filter@endlink.
- Fixed a bug in the initialization of the sparse contour tracer
  that caused mesh-to-volume conversion to fail in certain cases.
- Fixed a bug in the curvature stencil that caused mean curvature
  filtering to produce wrong results.
- Increased the speed of the
  @vdblink::tools::GridTransformer GridTransformer@endlink
  by as much as 20% for fog volumes.
- Added optional pruning to the Resample SOP.
- Modified the PointSample SOP to allow it to work with ungrouped,
  anonymous grids.
- Fixed a crash in the LevelSetNoise SOP.


@htmlonly <a name="v0_91_0_changes"></a>@endhtmlonly
@par
<B>Version 0.91.0</B> - <I>August 16 2012</I>
- @vdblink::tools::GridTransformer tools::GridTransformer@endlink
  and @vdblink::tools::GridResampler tools::GridResampler@endlink
  now correctly (but not yet efficiently) process tiles in sparse grids.
- Added an optional @c CopyPolicy argument
  to @vdblink::GridBase::copyGrid() GridBase::copyGrid@endlink
  and to @vdblink::Grid::copy() Grid::copy@endlink that specifies
  whether and how the grid&rsquo;s tree should be copied.
- Added a @vdblink::GridBase::newTree() GridBase::newTree@endlink
  method that replaces a grid&rsquo;s tree with a new, empty tree of the
  correct type.
- Fixed a crash in
  @vdblink::tree::Tree::setValueOff(const Coord& xyz, const ValueType& value)
  Tree::setValueOff@endlink when the new value was equal to the
  background value.
- Fixed bugs in Tree::prune() that could result in output tiles with
  incorrect active states.
- Added @c librt to the link dependencies to address build failures
  on Ubuntu systems.
- Made various small changes to the Makefile and the source code
  that should help with Mac OS&nbsp;X compatibility.
- The Composite and Resample SOPs now correctly copy the input grid&rsquo;s
  metadata to the output grid.


@htmlonly <a name="v0_90_1_changes"></a>@endhtmlonly
@par
<B>Version 0.90.1</B> - <I>August 7 2012</I>
- Fixed a bug in the
  @vdblink::math::BBox::getCenter() BBox::getCenter()@endlink method.
- Added missing header files to various files.
- @vdblink::io::File::NameIterator::gridName()
  io::File::NameIterator::gridName()@endlink now returns a unique name
  of the form <TT>"name[1]"</TT>, <TT>"name[2]"</TT>, etc. if a file
  contains multiple grids with the same name.
- Fixed a bug in the Writer SOP that caused grid names to be discarded.
- The Resample SOP now correctly sets the background value of the
  output grid.


@htmlonly <a name="v0_90_0_changes"></a>@endhtmlonly
@par
<B>Version 0.90.0</B> - <I>August 3 2012</I> (initial public release)
- Added a basic GL viewer for OpenVDB files.
- Greatly improved the performance of two commonly-used @c Tree methods,
  @vdblink::tree::Tree::evalActiveVoxelBoundingBox()
  evalActiveVoxelBoundingBox()@endlink
  and @vdblink::tree::Tree::memUsage() memUsage()@endlink.
- Eliminated the @c GridMap class.  File I/O now uses STL containers
  of grid pointers instead.
- Refactored stencil-based tools (Gradient, Laplacian, etc.) and rewrote
  some of them for generality and better performance.  Most now behave
  correctly for grids with nonlinear index-to-world transforms.
- Added a @link FiniteDifference.h library@endlink of index-space finite
  difference operators.
- Added a Hermite grid type that compactly
  stores each voxel&rsquo;s upwind normals and can be used to convert volumes
  to and from polygonal meshes.
- Added a @link PointScatter.h tool@endlink (and a Houdini SOP)
  to scatter points randomly throughout a volume.

*/<|MERGE_RESOLUTION|>--- conflicted
+++ resolved
@@ -66,16 +66,13 @@
   point attributes with the same name as an existing point group.
 - The Transform&nbsp;SOP now supports frustum transforms by applying the
   transformation to the internal affine map.
-<<<<<<< HEAD
 - Renamed SOP labels to match native Houdini SOPs - New Names:
   Renormalize SDF, Reshape SDF, Smooth SDF, Morph SDF, Rebuild SDF, Project
   Non-Divergent, Segment by Connectivity, Topology to SDF, Visualize Tree
 - Added a @b houdini_utils::OpPolicy::getLabelName() method to allow derived
   OpPolicy classes to provide their own label naming scheme for tab menus.
-=======
 - Added type lists for sets of commonly-used grid types, including
   @b ScalarGridTypes, @b Vec3GridTypes, @b AllGridTypes, etc.
->>>>>>> 79d9484e
 
 @par
 Python:
