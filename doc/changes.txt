/**

@page changes Release Notes

<<<<<<< HEAD
@htmlonly <a name="v8_0_1_changes"></a>@endhtmlonly
@par
<B>Version 8.0.1</B> - <I>February 5, 2021</I>

@par
Bug fixes:
- Fixed a bug in the new CSG intersection merge algorithm where data
  outside of the intersection region was not being removed.

@par
Build:
- Fixed various incorrect RPATH directory paths in CMake
- Dropped the minimum boost requirement back to 1.61.
- Documentation installed by the doc target is now installed to the
  share/doc/OpenVDB prefix

@par
Houdini:
- VDB Combine SOP no longer attempts to invoke SDF CSG operations on bool grids
  because unary negation is undefined on bools in the template expansion.


@htmlonly <a name="v8_0_0_changes"></a>@endhtmlonly
@par
<B>Version 8.0.0</B> - <I>December 23, 2020</I>

@par
<BLOCKQUOTE>
This version introduces ABI changes relative to older major releases, so to
preserve ABI compatibility it might be necessary to define the macro
<TT>OPENVDB_ABI_VERSION_NUMBER=</TT><I>N</I>, where, for example,
<I>N</I> is 6 for Houdini&nbsp;18.0 and 7 for Houdini&nbsp;18.5.
</BLOCKQUOTE>

@par
<BLOCKQUOTE>
Official release of OpenVDB AX, a new C++ library that implements
a domain specific JIT (just-in-time) compiled expression language,
providing users with a new way of interacting with OpenVDB data. AX is
tailored towards writing highly parallelizable and customizable OpenVDB
volume and point kernel operations. See the
<A HREF="https://www.openvdb.org/documentation/doxygen/openvdbax.html">documentation</A>
for more.
</BLOCKQUOTE>

@par
New features:
- Added @vdblink::tools::anyActiveVoxels tools::anyActiveVoxels@endlink
  and @vdblink::tools::anyActiveTiles tools::anyActiveTiles@endlink that check
  if respectively active voxels or tiles in a tree intersect a given
  CoordBBox.
- Added @vdblink::tools::activeTiles tools::activeTiles@endlink that returns
  a vector containing all the active tiles in a tree that intersects a given
  CoordBBox.

@par
Improvements:
- Made LeafManager class non-virtual.

@par
Bug fixes:
- Fixed a determinism bug in @vdblink::tree::NodeManager NodeManager@endlink
  when using non-thread-safe functor members.
=======
@htmlonly <a name="v7_2_2_changes"></a>@endhtmlonly
@par
<B>Version 7.2.2</B> - <I>February 4, 2021</I>

@par
Bug fixes:
- Fixed a bug in the new CSG intersection merge algorithm where data outside of
  the intersection region was not being removed.
>>>>>>> 3539f6ee
- Fix @vdblink::tools::GridTransformer grid transformer tool@endlink
  construction to use correct rotate-scale-translate order when recomposing
  matrix components.
  <I>[Contributed&nbsp;by&nbsp;Tom&nbsp;Cnops]</I>
<<<<<<< HEAD
- OpenVDB AX: Fixed a potential code generation crash in binary, ternary
  or comma operators when errors occurred in first operand.

@anchor v8_0_0_ABI_changes
@par
ABI changes:
- @vdblink::Grid::isTreeUnique() Grid::isTreeUnique@endlink is now virtual as
  of ABI=8 so that it can be accessed from the GridBase.
- Private method RootNode::getChildCount() has been removed as of ABI=8.
- Mark map classes and functions as final for ABI=8 where beneficial to allow
  devirtualization optimization.
- As of ABI 8, Vector, Matrix and Quaternion types now satisfy the Trivial
  Type requirement. Their empty constructors and copy constructors have
  been removed (and are left to the compiler to define).
- As of ABI 8, removed an unnecessary specialization of NodeUnion and
  CopyTraits from NodeUnion.h. Replaced std::is_pod usage with
  std::is_trivially_copyable which allows more types to benefit from the
  union storage.
- As of ABI 8, PointDataGrids use the union NodeUnion specialization,
  reducing the memory footprint of their topology by 50%.

@par
API changes:
- Removed a number of deprecated point, volume and AX methods.

@par
Houdini:
- VDB to Spheres SOP doesn't reset the radius when in worldspace mode.
  VDB Write SOP should likewise not reset the compression values.

@par
Build:
- As of this release, VFX Reference Platform 2018 is no longer supported.
  CMake now issues deprecation warnings for 2019 VFX Reference Platform
  version dependencies, with the exception that OpenEXR/IlmBase 2.2 is still
  supported.
- Added a missing header include to resolve an undefined size_t build error
  on GCC10.
- Improved the python module's linkage with the CMake 3.15 Python::Module
  target. Explicitly linking with the Development target could result in
  crashes, particularly on macOS.
  [Reported&nbsp;by&nbsp;Alexander&nbsp;Hagen]
- Removed OPENVDB_DEPRECATED macro in favor of C++14 <TT>[[deprecated]]</TT>
  attribute.

=======

@par
Houdini:
- VDB Combine SOP no longer attempts to invoke SDF CSG operations on bool grids
  because unary negation is undefined on bools in the template expansion.
- VDB to Spheres SOP doesn't reset the radius when in worldspace mode.
  VDB Write SOP should likewise not reset the compression values.

>>>>>>> 3539f6ee

@htmlonly <a name="v7_2_1_changes"></a>@endhtmlonly
@par
<B>Version 7.2.1</B> - <I>December 23, 2020</I>

@par
Bug fixes:
- Fixed a determinism bug in @vdblink::tree::NodeManager NodeManager@endlink
  when using non-thread-safe functor members.

@par
Build:
- Added a missing header include to resolve an undefined size_t build error
  on GCC10.


@htmlonly <a name="v7_2_0_changes"></a>@endhtmlonly
@par
<B>Version 7.2.0</B> - <I>December 9, 2020</I>

@par
New features:
- Added @vdblink::tree::DynamicNodeManager DynamicNodeManager@endlink that
  lazily caches the nodes at each level of the tree to allow for efficient
  threading of topology-changing top-down workflows.
- Added @vdblink::tools::CsgUnionOp CsgUnionOp@endlink,
  @vdblink::tools::CsgIntersectionOp CsgIntersectionOp@endlink and
  @vdblink::tools::CsgDifferenceOp CsgDifferenceOp@endlink that use a parallel
  breadth-first algorithm to accelerate CSG union, intersection and difference
  operations.
- Added @vdblink::tools::TreeToMerge TreeToMerge@endlink which provides methods
  to steal or deep-copy from a tree based on the tag dispatch class used in its
  construction.
- Pre-release of OpenVDB AX, an open source C++ library that provides a
  powerful and easy way of interacting with OpenVDB volume and point data.

@par
Improvements:
- util::CpuTimer now uses C++11 chrono instead of TBB.
- Threaded the construction of LeafManager and NodeManager linear arrays.
- @vdblink::tools::csgUnion() csgUnion@endlink,
  @vdblink::tools::csgIntersection() csgIntersection@endlink and
  @vdblink::tools::csgDifference() csgDifference@endlink now use the new
  parallel breadth-first algorithms for much faster performance.
- Extended @vdblink::tree::NodeManager NodeManager@endlink to allow for use with
  a const tree.
- Added @vdblink::math::Abs Abs@endlink, @vdblink::math::cwiseAdd cwiseAdd@endlink,
  @vdblink::math::cwiseLessThan cwiseLessThan@endlink and
  @vdblink::math::cwiseGreaterThan cwiseGreaterThan@endlink methods for Matrix types.
  Matrix grids can now be instantiated.

@par
Houdini:
- Fixed a bug in the OpenVDB Points Convert SOP where the auto voxel
  transform was ignoring the contents of packed geometry.
- Fixed a bug in the OpenVDB Points Convert SOP where points representing
  packed geometry were also being converted.
- Fixed a bug where a Houdini SOP's verb would not be correctly associated
  with the corresponding node if the node's internal name was changed.
- Fixed bug where OpenVDB Convert SOP could revert the name attribute.

@par
Bug Fixes:
- Fixed a bug which could cause recursive compile time instantiations of
  TypeList objects, manifesting in longer compile times.
- Deprecated @vdblink::util::PagedArray::push_back util::PagedArray::push_back@endlink
  due to a race condition. Instead use
  @vdblink::util::PagedArray::ValueBuffer::push_back util::PagedArray::ValueBuffer::push_back@endlink
  which is faster and thread-safe.
- Fixed various cases of undefined behavior in some LevelSetUtil methods
  [Reported&nbsp;by&nbsp;fkemmler]

@par
API changes:
- Deprecated tree::LeafManager::getNodes. This method is no longer used when
  constructing a NodeManager from a LeafManager.
- Deprecated Tree::visitActiveBBox, Tree::visit and Tree::visit2 methods in
  favor of using a tree::DynamicNodeManager.
- Removed tools::CsgVisitorBase, tools::CsgVisitorUnion,
  tools::CsgVisitorIntersection and tools::CsgVisitorDifference. The CSG tools
  now use the parallel breath-first algorithms.
- Moved openvdb::TypeList from Types.h into its own header TypeList.h

@par
Build:
- Removed the Makefiles.
- Re-organised the repository layout such that each independent library
  is able to be configured against an existing installation of OpenVDB
  without ambiguous include paths.
- Upgraded CMake minimum version support to 3.12.
- Removed OPENVDB_STATIC_SPECIALIZATION macro which is no longer required.
- Fixed various compiler warnings for GCC 9.1.
- Moved to CMake doxygen commands and removed the doxygen-config files for
  doxygen documentation.
- Added USE_ZLIB compiler flag that enables zlib compression and defaults
  to on.
- Added the OPENVDB_STATICLIB define to all static builds to fix builds on
  Windows which use the multithread/DLL-specific version of the CRT.
  <I>[Reported&nbsp;by&nbsp;Tobias&nbsp;Rittig]</I>
- Core library unit tests use GoogleTest instead of CppUnit.


@htmlonly <a name="v7_1_0_changes"></a>@endhtmlonly
@par
<B>Version 7.1.0</B> - <I>August 13, 2020</I>

@par
<BLOCKQUOTE>
As of this release, support for grid ABI=4 has been removed.
</BLOCKQUOTE>

@par
New features:
- Added a novel parallel sparse
  @vdblink::tools::FastSweeping tools::FastSweeping@endlink class that
  outperforms our existing techniques for computing signed distance fields in
  addition to supporting velocity extension.
- Added @vdblink::tools::fogToSdf tools::fogToSdf@endlink which converts a
  scalar (fog) volume into a signed distance.
- Added @vdblink::tools::sdfToSdf tools::sdfToSdf@endlink which re-normalizes a
  signed distance field;
- Added @vdblink::tools::fogToExt tools::fogToExt@endlink which extends an
  arbitrary field (e.g. velocity) off the iso-surface of a scalar (fog) volume.
- Added @vdblink::tools::sdfToExt tools::sdfToExt@endlink which extends an
  arbitrary field (e.g. velocity) off the iso-surface of a signed distance
  field.
- Added @vdblink::tools::fogToSdfAndExt tools::fogToSdfAndExt@endlink which
  computes a signed distance and extends an arbitrary field (e.g. velocity) off
  the iso-surface of a signed distance field.
- Added @vdblink::tools::fogToSdfAndExt tools::fogToSdfAndExt@endlink which
  re-normalizes a signed distance and extends an arbitrary
  field (e.g. velocity) off the iso-surface of a signed distance field.
- Added @vdblink::tools::dilateSdf tools::dilateSdf@endlink which dilates a
  signed distance field.
- Added @vdblink::tools::maskSdf tools::maskSdf@endlink which extends an
  existing signed distance into a user-defined mask.
- Added @vdblink::Grid::isTreeUnique() Grid::isTreeUnique@endlink to tell if
  the tree is shared with another grid.
- Added @vdblink::points::PointDataLeafNode::stealAttributeSet()
  PointDataLeafNode::stealAttributeSet@endlink and
  @vdblink::points::AttributeSet::removeAttribute()
  AttributeSet::removeAttribute@endlink for releasing ownership of attribute
  data.
- Added AttributeSet::Descriptor::groupIndexCollision for detecting group index
  collisions when attempting to merge two Descriptors.
- Added @vdblink{tree::RootNode::childCount,RootNode::childCount},
  @vdblink{tree::InternalNode::childCount,InternalNode::childCount} and
  @vdblink{tree::LeafNode::childCount,LeafNode::childCount} to count
  the number of immediate child nodes that exist below the current node.

@par
Improvements:
- Added GroupWriteHandle::setUnsafe() for faster performance when the group
  array is known to be in-core and non-uniform.
- Add support for default value metadata when creating AttributeArrays or
  appending to an AttributeSet.
- Added new group inspection methods to the
  @vdblink::points::AttributeSet::Descriptor AttributeSet::Descriptor@endlink.
- Introduced a @vdblink::points::StringMetaCache StringMetaCache@endlink class
  for convenient string attribute metadata lookup and performed some minor
  optimizations.
- Removed redundant floor in @vdblink::points::floatingPointToFixedPoint
  floatingPointToFixedPoint@endlink.
- Add gitignore to repository root.
- Removed some logic for compilers older than Visual Studio 2019.
- Add a new Houdini ABI test binary.
- Fixed an indexing typo in tools::Filter.
  <I>[Contributed&nbsp;by&nbsp;Yuanming&nbsp;Hu]</I>
- Removed redundant null pointer checks.
  <I>[Contributed&nbsp;by&nbsp;Kuba&nbsp;Roth]</I>
- Added support for vdb_view on Windows. Requires GLEW.
- Removed support for GLFW&nbsp;2.
- vdb_view now uses OPENVDB_LOG_FATAL when catching exceptions.
- vdb_view, vdb_print and vdb_render now use std::terminate() when catching an
  unknown exception.
- Removed Boost::thread as a dependency of vdb_view in favour of std::thread.
- Removed usage of boost/integer.hpp and boost/math/constants/constants.hpp,
  the latter in favour of new openvdb math constants for pi
- Removed usage of boost/mpl/*.hpp methods in favour of new template
  meta-programming methods on the @vdblink::TypeList TypeList@endlink struct.
  This now supports get, front, back, contains, index, unique, popback, popfront
  and range removal of types.
- Changed the @vdblink::tree::NodeChain tree::NodeChain@endlink implementation
  to use an @vdblink::TypeList TypeList@endlink rather than a boost::mpl::vector
  and updated all usage of @vdblink::tree::NodeChain tree::NodeChain@endlink
  accordingly.

@par
Bug fixes:
- Fixed a bug where grids with no active values might return true when the
  method <TT>evalActiveVoxelBoundingBox</TT> is called. The correct behavior is to
  only return true if the grid contains any active values.
- Fixed a sign propagation bug in @vdblink::tools::traceExteriorBoundaries()
  tools::traceExteriorBoundaries@endlink used by @vdblink::tools::meshToVolume()
  tools::meshToVolume@endlink. This could cause values to not be propagated across
  node boundaries, leading to voxels incorrectly being marked as inside the
  isosurface.
  <I>[Contributed&nbsp;by&nbsp;Tristan&nbsp;Barback]</I>
- Fixed a rotation order bug in the @vdblink::tools::local_util::decompose()
  decompose@endlink utility that caused it to fail to decompose some matrices.
- Fixed a bug where @vdblink::math::Quat::inverse() Quat::inverse@endlink was
  not marked as const.
  <I>[Contributed&nbsp;by&nbsp;Michael&nbsp;Tao]</I>
- Fixed a bug in the unit test for util::CpuTimer on Windows by using a more
  accurate sleep implementation.
- Fixed a bug where the requested uniform value of an
  @vdblink::points::AttributeArray AttributeArray@endlink was not being applied
  on attribute creation if the default attribute value was not the default
  value for that value type.
- Fixed a compiler error when using C++17 by changing std::unexpected() to
  std::terminate().
  <I>[Contributed&nbsp;by&nbsp;Mark&nbsp;Sisson]</I>

@par
API changes:
- Removed a number of deprecated point methods.
- points::StringIndexType is now deprecated, use @vdblink::Index Index@endlink
  instead.
- @vdblink{tools::PointPartitioner::voxelOffsets(),PointPartitioner::voxelOffsets}
  now returns a std::unique_ptr instead of a boost::scoped_array.
- Renamed AttributeSet::Descriptor::nextUnusedGroupOffset() to
  AttributeSet::Descriptor::unusedGroupOffset() to allow for providing an
  optional group offset hint.

@par
Houdini:
- Platonic SOP is now verbified.
- Extend all SOP references to support VDB Points.
- Combine SOP will not error in flatten-all mode if second has no grids.
- Changed the label (but not the opname) of
  Resize&nbsp;Narrow&nbsp;Band&nbsp;SOP to match the corresponding native
  Houdini SOP. The new label is Activate&nbsp;SDF.
- Fixed a bug by using @c GEO_Detail::getBBox() instead of
  @c GEO_Detail::computeQuickBounds() as the latter was incorrectly using the
  point of the VDB when computing bounding box. SOPs affected include Clip,
  Fill, Points Group, Rasterize Points, Read, Remove Divergence.
  <I>[Contributed&nbsp;by&nbsp;Kuba&nbsp;Roth]</I>
- OpenVDB from Polygons SOP now always displays the vector UI, as otherwise
  it might be stuck hidden if the input hasn't cooked.
- OpenVDB from Polygons and OpenVDB from Particles SOPs no longer require input
  geometry to have been cooked to offer a choice of attributes, the user may
  now also type in a value.

@par
Build:
- Improved the CMake build for the OpenVDB Houdini library on Windows.
  <I>[Reported&nbsp;by&nbsp;Ian&nbsp;Woodward]</I>
- Remove some logic for compilers older than Visual&nbsp;Studio&nbsp;2019.
- Fixed a bug in the CMake FindIlmBase/OpenEXR modules which could cause
  compilers on UNIX systems to fail to find stdlib.h if IlmBase/OpenEXR
  headers were installed to /usr/include.
- CMake now checks the minimum supported MSVC compiler for Windows.
- CMake now only requires a CXX compiler.
- Improved the Windows README instructions and various MSVC warnings.
- Remove CMake warning when using GLFW 3.2+ on Debian.
- Various fixes to unary minus on unsigned compiler warnings.
- The defines <TT>_CRT_NONSTDC_NO_WARNINGS</TT> and <TT>_CRT_SECURE_NO_WARNINGS</TT>
  are now enabled by default with MSVC.
- New CMake option <TT>OPENVDB_BUILD_PYTHON_UNITTESTS</TT> to disable or
  enable the python module tests and fixed the required environment for them
  on Windows. The python interpreter is no longer required by default if the
  tests are disabled.
- Improved the CMake user messages when locating python and numpy.
- The python module extension is now .pyd on Windows.
- Fixed some build issues with the Houdini plugin on Windows.
- Standardized the library components install paths for the OpenVDB
  Houdini shared library.
- Added a USE_PKGCONFIG option to CMake to optionally disable use of pkg-config.
  <I>[Contributed&nbsp;by&nbsp;Kartik&nbsp;Shrivastava]</I>
- Standardized the dependency search paths in FindPackage modules using
  GNU install paths.
- Added better library type detection of dependencies through FindPackage
  modules on UNIX.
- Added missing TBB, OpenEXR and IlmBase defines for static builds on
  Windows through the relevant FindPackage modules.
- Improved the logic in FindOpenVDB for static builds.
- Fixed a compiler warning on Apple Clang 11.0 where the
  @vdblink::points::AttributeArray AttributeArray@endlink move constructor was
  being implicitly deleted despite being marked default.
- Added an option <TT>BLOSC_USE_EXTERNAL_SOURCES</TT> to FindBlosc to include
  blosc dependencies as interface libraries.
- Added a root CMake option <TT>USE_STATIC_DEPENDENCIES</TT> to force CMake to
  only locate static libraries on UNIX. On Windows, if enabled, located
  libraries are assumed to be static.
- Added support for <TT>CMAKE_MSVC_RUNTIME_LIBRARY</TT> for compilers that
  target the MSVC ABI. Requires CMake 3.15 or greater.
- Fixed an issue where <TT>OPENVDB_OPENEXR_STATICLIB</TT> was not being defined
  and <TT>OPENEXR_DLL</TT> was being defined when linking against static builds
  of OpenEXR/IlmBase on Windows.
- Improved the behaviour of boost implicit linking with the
  Boost::disable_autolinking target.
- Added support for importing pyopenvdb and openvdb_houdini through the
  FindOpenVDB CMake module
- Removed the @c OPENVDB_2_ABI_COMPATIBLE and @c OPENVDB_3_ABI_COMPATIBLE
  macros.
- Fixed a few GCC compiler warnings by adding override keywords.
  <I>[Contributed by Edward&nbsp;Lam]</I>
- jemalloc/tbbmalloc are no longer linked into library artifacts of the
  OpenVDB CMake build. The @c CONCURRENT_MALLOC CMake option now only applies
  to the executables.
- Introduced a new @c OpenVDB::openvdb_je interface target through the
  FindOpenVDB CMake module which adds Jemalloc as a link time dependency.
- CMake build fix for the vdb_render binary on Windows when building
  statically and using OpenEXR 2.5


@htmlonly <a name="v7_0_0_changes"></a>@endhtmlonly
@par
<B>Version 7.0.0</B> - <I>December 6, 2019</I>

@par
<BLOCKQUOTE>
Some changes in this release (see @ref v7_0_0_ABI_changes "ABI changes" below)
alter the grid&nbsp;ABI so that it is incompatible with earlier versions of
the OpenVDB library, such as the ones built into Houdini up to and including
Houdini&nbsp;18.
To preserve ABI compatibility, when compiling OpenVDB or any dependent code
define the macro <TT>OPENVDB_ABI_VERSION_NUMBER=</TT><I>N</I>, where,
for example, <I>N</I> is 5 for Houdini&nbsp;17.0 and&nbsp;17.5 and 6 for
Houdini&nbsp;18.0.

As of this release, a C++14 compiler is required and the oldest supported
Houdini version is 17.0.
</BLOCKQUOTE>

@par
New features:
- @vdblink{tools::LevelSetMeasure, tools::LevelSetMeasure} can now compute multiple
  types of curvatures (averge and total Gaussian and mean curvature) as well as
  Euler characteristic and genus of level set surfaces.
- Most stencil classes now have an intersection method that detcts the axial
  directions of zero-crossings (as oppose to the existing boolean intersection test).
- The @vdblink{math::CurvatureStencil, math::CurvatureStencil} can now compute
  Gaussian and principal curvatures (in addition to mean curvature).
- Added @vdblink{tree::Tree::nodeCount,Tree::nodeCount}, which counts
  the number and type of nodes in a tree very efficiently.
- Added new @vdblink::tree::RootNode::addChild() RootNode::addChild@endlink and
  @vdblink::tree::InternalNode::addChild() InternalNode::addChild@endlink methods to
  allow the insertion of child nodes directly.

@par
Improvements:
- The minimum ABI for OpenVDB is now always enforced through CMake
  separately from other minimum dependency version variables.
- Added support for CMake 3.12 compatible @c Xxx_ROOT variables.
- Replaced the CMake @c USE_SYSTEM_LIBRARY_PATHS option with
  @c DISABLE_CMAKE_SEARCH_PATHS and removed the hard coded list of
  @c SYSTEM_LIBRARY_PATHS in favor of using CMake's default search procedure.
  @c SYSTEM_LIBRARY_PATHS can still be used as a global list of paths for all
  dependency searches.
- Improvements to OpenVDB's CMake module setup order in regards to CMake
  policy, minimum version and project calls.
- Replaced occurrences of boost::scoped_array with std::unique_ptr.
- Added an OPENVDB_SIMD option to CMake to optionally define SSE4.2 and
  AVX compiler flags, this is switched off by default.
- Made various small changes to improve Visual Studio compatiblity and
  deprecate some logic for compilers older than Visual Studio&nbsp;2017.
- Standardized CMake install locations using GNUInstallDirs. Importantly,
  this changes the default library installation folder from lib to lib64
  on some 64-bit systems, or to lib/multiarch-tuple on Debian
  <I>[Contributed&nbsp;by&nbsp;David&nbsp;Aguilar]</I>
- Added SIMD intrinsics to a few common NodeMask methods.
  <I>[Contributed&nbsp;by&nbsp;Konstantin]</I>

@par
Bug fixes:
- Fixed a bug in <TT>FindJemalloc.cmake</TT> where paths were not being handled
  correctly.
- Fixed a Windows build issue in openvdb_render.
- Fixed a non deterministic threading bug in @vdblink::tools::meshToVolume()
  mesh to volume@endlink during polygon voxelization which could result in
  different distance values.

@anchor v7_0_0_ABI_changes
@par
ABI changes:
- OpFactory destructor is now virtual as of ABI=7
- Added new virtual methods for copying const grids and replacing
  the metadata and/or the transform -
  @vdblink::GridBase::copyGridReplacingMetadata() GridBase::copyGridReplacingMetadata@endlink,
  @vdblink::GridBase::copyGridReplacingTransform() GridBase::copyGridReplacingTransform@endlink
  and @vdblink::GridBase::copyGridReplacingMetadataAndTransform()
  GridBase::copyGridReplacingMetadataAndTransform@endlink.
- AttributeArray copy constructor is now thread-safe.

@par
API changes:
- @vdblink{tools::VolumeToMesh::pointList(),VolumeToMesh::pointList} and
  @vdblink{tools::VolumeToMesh::polygonPoolList(),VolumeToMesh::polygonPoolList}
  now return a std::unique_ptr instead of a boost::scoped_array.
- @vdblink::points::AttributeArray::copyUncompressed() AttributeArray::copyUncompressed@endlink
  is now deprecated.

@par
Python:
- Removed the requirement of CMake&nbsp;3.14 for NumPy usage.
- Added support for Boost versions 1.65 and later when building
  the Python module with NumPy support through CMake.
- Improved CMake Python3 support.
- The Python Module is now disabled by default in CMake.

@par
Houdini:
- Fixed a bug in the Points Convert SOP during conversion from
  Houdini geometry to OpenVDB Points, where point group information could
  end up corrupted or cause a crash with non-contiguous point offsets (mesh
  inputs).
- Threaded the population of point group memberships during conversion from
  Houdini geometry to OpenVDB Points
- Added logic to the Rasterize&nbsp;Points SOP to suppress the output of
  non-finite attribute values due to subnormal input densities.
- Introduced a position compression option to the Scatter&nbsp;SOP for VDB
  Points and default to 16-bit fixed point.


@htmlonly <a name="v6_2_1_changes"></a>@endhtmlonly
@par
<B>Version 6.2.1</B> - <I>September 30, 2019</I>

@par
Bug fixes:
- Fixed a crash that arose from an inadvertent ABI change of an I/O class
  with the 6.2.0 release.
  The crash occured when attempting to write out
  a point data grid using an I/O routine from a different version of
  OpenVDB than the one with which the grid was authored and when
  one of those OpenVDB versions was 6.2.0.


@htmlonly <a name="v6_2_0_changes"></a>@endhtmlonly
@par
<B>Version 6.2.0</B> - <I>September 18, 2019</I>

@par
New features:
- Added @vdblink{tools::FindActiveValues,FindActiveValues}, which counts
  the active values in a tree that intersect a given bounding box.
- Added @vdblink{io::DelayedLoadMetadata,DelayedLoadMetadata}, which stores
  mask offsets and compression sizes on write to accelerate delayed load
  reading.

@par
Improvements:
- @vdblink{tree::LeafNode::modifyValue(),LeafNode::modifyValue} and
  @vdblink{tree::LeafNode::modifyValueAndActiveState(),
  LeafNode::modifyValueAndActiveState} now modify voxel values
  in place for improved performance.
- Added @vdblink{math::isInfinite(),math::isInfinite} and
  @vdblink{math::isNan(),math::isNan} to resolve Visual&nbsp;Studio
  compatibility issues with integer types.
- Made minor performance improvements to moving and filtering VDB points.
- Improved performance related to a mutex contention when appending
  multiple @vdblink{points::AttributeArray,AttributeArray}<I></I>s
  in parallel through various point operations.
- Significantly improved the performance of
  @vdblink::tools::createLevelSetSphere() createLevelSetSphere@endlink
  using threading.
- Improved directory and file path lookups of some CMake commands in
  the root <TT>CMakeLists.txt</TT>.
  <I>[Reported&nbsp;by&nbsp;Daniel&nbsp;Elliott]</I>
- Improved CMake support for GLFW versions 3.1 and later.
- <TT>FindOpenVDB.cmake</TT> now correctly propagates @c CXX version
  requirements.
- Added CMake support for linking against Jemalloc and TBB&nbsp;malloc
  and enabled Jemalloc by default for Linux and non-Maya builds
  and TBB&nbsp;malloc for all other builds.
- Added a @c USE_COLORED_OUTPUT option to CMake to display compiler output
  in color.
- Added an @c OPENVDB_CODE_COVERAGE option to CMake.
- CMake now automatically detects and configures the CXX11 ABI requirement
  for Houdini builds.
- CMake now issues deprecation warnings for 2017 VFX Reference Platform
  version dependencies. In particular, C++11-only compilers are now
  deprecated; OpenVDB&nbsp;7.0 will require a C++14-compatible compiler.

@par
Bug fixes:
- Replaced @b std::vector with @b std::deque as the underlying container
  for @vdblink{util::PagedArray,PagedArray}, to address a rare crash
  when reading from multiple threads while writing from another thread.
- Fixed a bug that could cause an empty
  @vdblink{math::CoordBBox::volume(),CoordBBox} to report nonzero volume.
- Fixed a bug in
  @vdblink{tools::computeScalarPotential(),computeScalarPotential}
  that could produce a corrupt result due to invalid memory access.
  <I>[Reported&nbsp;by&nbsp;Edwin&nbsp;Braun]</I>
- Partially reverted the
  @vdblink{tools::ClosestSurfacePoint,ClosestSurfacePoint}
  tool&rsquo;s distance calculations to their pre-OpenVDB&nbsp;5.0 behavior
  to address a bug in the
  @vdblink{tools::fillWithSpheres(),fillWithSpheres} tool
  that caused generated spheres to sometimes extend outside the target volume.
- CMake now correctly sets rpaths for the unit test binary.
- Addressed a Valgrind warning by allocating the point attribute array
  @vdblink{points::AttributeArray::registerType,registry}
  using a Meyers singleton.
  <I>[Contributed&nbsp;by&nbsp;Autodesk]</I>

@par
ABI changes:
- ABI versions&nbsp;3 and older are now deprecated, and support for them will
  be removed in a future release.
  Until then, define the macro @c OPENVDB_USE_DEPRECATED_ABI (or set the
  CMake @c OPENVDB_USE_DEPRECATED_ABI option to @c ON) to suppress deprecation
  messages when compiling OpenVDB or dependent code.

@par
API changes:
- Changed @vdblink{points::RandomLeafFilter::LeafMap,RandomLeafFilter::LeafMap}
  from a @b std::map to a @b std::unordered_map.
- Removed the @b TableT template argument from
  @vdblink{util::PagedArray,PagedArray}.
  The table type is now hardcoded to @b std::deque.
- The minimum supported version of GLFW is now&nbsp;3.1.

@par
Python:
- CMake now always produces a <TT>.so</TT> for the Python module
  on Linux and Unix platforms.
- Fixed a compile-time error when building the Python module for Python&nbsp;3.
  <I>[Reported&nbsp;by&nbsp;yurivict]</I>

@par
Houdini:
- OpenVDB SOPs are now displayed in an ASWF sub-menu of the VDB tab menu.
- Added API documentation and examples.
- Added @hvdblink{GEOvdbApply,GEOvdbApply}, which invokes a functor
  on a VDB primitive if the resolved grid type is a member of
  a given type list.
- Fixed a regression in the Fill&nbsp;SOP that caused it to modify VDBs
  in the input detail.
- The Combine&nbsp;SOP no longer crashes in <B>Copy&nbsp;B</B> mode when the
  destination is not a&nbsp;VDB.
- Added an @hulink{OpFactory::addSpareData(),OpFactory::addSpareData} method
  and @hulink{addOperatorSpareData(),addOperatorSpareData} and
  @hulink{getOperatorSpareData(),getOperatorSpareData} functions
  to manage spare data associated with operator types.
- Added an @c opsparedata HScript command and @c hou.NodeType.spareData
  and @c hou.NodeType.spareDataDict methods to retrieve spare data
  associated with operator types.
- Added a <TT>pythonrc.py</TT> startup script to set the tab menu visibility
  of nodes and their native Houdini equivalents, based on an
  <TT>OPENVDB_OPHIDE_POLICY</TT> environment variable.
- Added an @hulink{OpFactory::setInvisible(),OpFactory::setInvisible} method
  to hide nodes from tab menus.
- Added an
  @hvdblink{OpenVDBOpFactory::setNativeName(),OpenVDBOpFactory::setNativeName}
  method to pair OpenVDB nodes with their native Houdini equivalents.
- Added an @hulink{OpPolicy::getTabSubMenuPath(),OpPolicy::getTabSubMenuPath}
  method to allow @b OpPolicy subclasses to provide their own tab sub-menu path.
- OpenVDB nodes now override @b OP_Operator::getVersion to return
  a version string of the form @c "vdb6.2.0 houdini18.0.222".


@htmlonly <a name="v6_1_0_changes"></a>@endhtmlonly
@par
<B>Version 6.1.0</B> - <I>May 8, 2019</I>

@par
<BLOCKQUOTE>
As of this release, the oldest supported Houdini version is&nbsp;16.5.
</BLOCKQUOTE>

@par
New features:
- Added new @vdblink::QuatTraits QuatTraits@endlink,
  @vdblink::MatTraits MatTraits@endlink and
  @vdblink::ValueTraits ValueTraits@endlink type traits to complement
  @vdblink::VecTraits VecTraits@endlink and added an
  @vdblink::IsSpecializationOf IsSpecializationOf@endlink
  helper metafunction.
- Added support for @vdblink::Vec4SMetadata Vec4s@endlink,
  @vdblink::Vec4DMetadata Vec4d@endlink
  and @vdblink::Vec4IMetadata Vec4i@endlink metadata.
- Added a generic @vdblink::TypeList TypeList@endlink class.
- Added @vdblink::GridBase::apply() GridBase::apply@endlink,
  which invokes a functor on a grid if the resolved grid type
  is a member of a given type list.
- Added @vdblink::util::printTime() printTime@endlink, which outputs
  nicely formatted time information.
- Added a @link std::hash<openvdb::math::Coord> std::hash<Coord>@endlink
  template specialization.
- Added @vdblink::math::CoordBBox::moveMin moveMin@endlink and
  @vdblink::math::CoordBBox::moveMax moveMax@endlink methods to
  @vdblink::math::CoordBBox CoordBBox@endlink.

@par
Improvements:
- @vdblink::util::CpuTimer CpuTimer@endlink now makes use of
  @vdblink::util::printTime() printTime@endlink for nicer output,
  and its API has been improved.
- Significantly improved the performance of point data grid string attribute
  generation.
- @vdblink::points::AttributeArray::copy() AttributeArray::copy@endlink
  and the
  @vdblink::points::AttributeArray::operator=() AttributeArray@endlink
  copy assignment operator are now thread-safe.
- The command-line tools (<TT>vdb_print</TT>, etc.) now include
  the library ABI version in their <TT>-version</TT> output.
- Further improved the responsiveness of the
  @link MeshToVolume.h mesh to volume@endlink converter to interrupt requests.
- The CMake build system has been significantly improved to support a
  wider range of build options and use cases.
  This includes better dependency handling and status reporting, find module
  installation for external use, more robust handling of different platform
  configurations and the introduction of dependency and build documentation.

@par
Bug fixes:
- Fixed a bug in the @link tools/Clip.h clip@endlink tool that caused
  some grid metadata to be discarded.
- Added a check to @vdblink::points::setGroup() points::setGroup@endlink
  to compare the maximum index of the provided
  @vdblink::tools::PointIndexTree PointIndexTree@endlink
  to the size of the membership vector.
- Fixed a race condition introduced in ABI&nbsp;6 when moving points
  in point data grids, due to non-const access to an
  @vdblink::points::AttributeArray AttributeArray@endlink
  triggering a copy-on-write.
- Fixed a bug that caused the @link MeshToVolume.h mesh to volume@endlink
  converter to consume unlimited memory when it encountered NaNs
  in vertex positions.
- Fixed a rounding error bug in
  @link PointConversion.h point conversion@endlink when using
  single-precision floating-point.
- Addressed some type conversion issues and other issues reported by
  GCC&nbsp;6.
- Fixed a crash in @vdblink::tools::extractActiveVoxelSegmentMasks()
  extractActiveVoxelSegmentMasks@endlink
  when the first leaf node had no active voxels.
  <I>[Reported&nbsp;by&nbsp;Rick&nbsp;Hankins]</I>
- Fixed a bug in @vdblink::tools::segmentActiveVoxels() segmentActiveVoxels@endlink
  and @vdblink::tools::segmentSDF() segmentSDF@endlink where inactive leaf
  nodes were only pruned when there was more than one segment.
- Fixed a crash in point moving when using group filters.
- Fixed a bug where the stride of existing attributes was being ignored during
  copy-construction of an @vdblink::points::AttributeSet AttributeSet@endlink.
- Fixed a bug that caused @vdblink::points::AttributeArray::operator==()
  AttributeArray@endlink equality operators to fail for attributes
  with non-constant strides.

@par
API changes:
- Moved the @vdblink::CopyConstness CopyConstness@endlink metafunction from
  @link tree/TreeIterator.h TreeIterator.h@endlink to @link Types.h@endlink.

@par
Houdini:
- The Points&nbsp;Convert SOP now reports NaN Positions as warnings when
  converting from Houdini Points to VDB Points.
- Fixed a bug where the Points&nbsp;Convert&nbsp;SOP was incorrectly ignoring
  point attributes with the same name as an existing point group.
- The Transform&nbsp;SOP now supports frustum transforms by applying the
  transformation to the internal affine map.
- Changed the labels (but not the opnames) of several SOPs to match
  the corresponding native Houdini SOPs.
  The new labels are Morph&nbsp;SDF, Project&nbsp;Non-Divergent,
  Rebuild&nbsp;SDF, Renormalize&nbsp;SDF, Reshape&nbsp;SDF,
  Segment&nbsp;by&nbsp;Connectivity, Smooth&nbsp;SDF,
  Topology&nbsp;to&nbsp;SDF, and Visualize&nbsp;Tree.
- Added an @b OpPolicy::getFirstName method to allow @b OpPolicy subclasses
  to provide their own first name scheme.
- Added an @b OpPolicy::getLabelName method to allow @b OpPolicy subclasses
  to provide their own label naming scheme for tab menus.
- Added type lists for sets of commonly used grid types, including
  @b ScalarGridTypes, @b Vec3GridTypes, @b AllGridTypes, etc.
- The Vector&nbsp;Merge SOP now copies metadata from the representative
  scalar grid.
- Deprecated @b SOP_NodeVDB::duplicateSourceStealable,
  @b houdini_utils::getNodeChain and @b houdini_utils::OP_EvalScope.

@par
Python:
- Added limited support for @ref secPtContents "point data grids",
  comprising I/O and metadata functionality for now.
- Added support for @vdblink::Mat4SMetadata Mat4s@endlink
  and @vdblink::Mat4DMetadata Mat4d@endlink metadata, in the form of nested
  Python lists (e.g., <TT>[[1,0,0,0], [0,1,0,0], [0,0,1,0], [0,0,0,1]]</TT>).


@htmlonly <a name="v6_0_0_changes"></a>@endhtmlonly
@par
<B>Version 6.0.0</B> - <I>December 18, 2018</I>

@par
<BLOCKQUOTE>
Some changes in this release (see @ref v6_0_0_ABI_changes "ABI changes" below)
alter the grid&nbsp;ABI so that it is incompatible with earlier versions of
the OpenVDB library, such as the ones built into Houdini up to and including
Houdini&nbsp;17.
To preserve ABI compatibility, when compiling OpenVDB or any dependent code
define the macro <TT>OPENVDB_ABI_VERSION_NUMBER=</TT><I>N</I>, where,
for example, <I>N</I> is 3 for Houdini&nbsp;15, 15.5 and&nbsp;16,
4 for Houdini&nbsp;16.5 and 5 for Houdini&nbsp;17.0.
</BLOCKQUOTE>

@par
New features:
- Added support to the
  @link ParticlesToLevelSet.h ParticlesToLevelSet@endlink tool
  for fast rasterization of particles into boolean mask grids.
- Added convenience functions
  @vdblink::tools::particlesToSdf() particlesToSdf@endlink,
  @vdblink::tools::particleTrailsToSdf() particleTrailsToSdf@endlink,
  @vdblink::tools::particlesToMask() particlesToMask@endlink
  and @vdblink::tools::particleTrailsToMask() particleTrailsToMask@endlink
  for common particle rasterization use cases.
- Added batch copying functions @vdblink::points::AttributeArray::copyValues()
  AttributeArray::copyValues@endlink and
  @vdblink::points::AttributeArray::copyValuesUnsafe()
  AttributeArray::copyValuesUnsafe@endlink that significantly outperform
  the older @vdblink::points::AttributeArray::set()
  AttributeArray::set@endlink method.

@par
Improvements:
- Improved the responsiveness of the
  @link MeshToVolume.h mesh to volume@endlink converter to interrupt requests.
- Attempts to use a partially deserialized
  @vdblink::points::AttributeArray AttributeArray@endlink now errors.
- Updated point deletion to use faster batch copying for ABI=6+.
- Methods relating to in-memory Blosc compression for
  @vdblink::points::AttributeArray::compress() AttributeArray@endlink
  now do nothing and have been marked deprecated resulting in memory savings
  for ABI=6+.

@par
Bug fixes:
- Fixed various signed/unsigned casting issues to resolve compiler warnings
  when moving points in point data grids.

@anchor v6_0_0_ABI_changes
@par
ABI changes:
- Added multiple new virtual functions to
  @vdblink::points::AttributeArray AttributeArray@endlink.
- Changed the order and size of member variables in
  @vdblink::points::AttributeArray AttributeArray@endlink
  and @vdblink::points::TypedAttributeArray TypedAttributeArray@endlink.

@par
API changes:
- Removed a number of methods that were deprecated in version&nbsp;5.0.0 or
  earlier.
- Removed the experimental @b ValueAccessor::newSetValue method.
- Deprecated @vdblink::points::AttributeArray::compress()
  AttributeArray@endlink methods relating to in-memory Blosc compression.

@par
Houdini:
- The Convert and To&nbsp;Polygons SOPs now correctly transfer vertex
  attributes when the output is a polygon soup.
- Added an option to the Visualize&nbsp;SOP to display leaf nodes as points.
- Renamed the Visualize&nbsp;SOP&rsquo;s <TT>leafmode</TT>,
  <TT>internalmode</TT>, <TT>tilemode</TT> and <TT>voxelmode</TT> parameters
  to <TT>leafstyle</TT>, <TT>internalstyle</TT>, etc. and converted them
  from ordinals to strings.
- Made various improvements to viewport rendering of point data grids.
- Added a <B>ParmFactory::setInvisible</B> method to allow parameters
  to be marked as hidden.  This is useful for multi-parms,
  whose child parameters cannot be made obsolete.
- Removed the option to use in-memory Blosc compression from the
  Points&nbsp;Convert&nbsp;SOP as this feature has now been deprecated.
- Made various small changes for Houdini&nbsp;17 compatibility.


@htmlonly <a name="v5_2_0_changes"></a>@endhtmlonly
@par
<B>Version 5.2.0</B> - <I>August 13, 2018</I>

@par
New features:
- Added @link points/PointAdvect.h tools@endlink to advect points
  stored in point data grids through velocity fields.
  <I>[Contributed&nbsp;by&nbsp;Dan&nbsp;Bailey]</I>
- For point data grids, voxel data can now be
  @vdblink::points::prefetch() prefetched@endlink independently of
  position or other attributes.
  <I>[Contributed&nbsp;by&nbsp;Dan&nbsp;Bailey]</I>
- Added @link points/PointSample.h tools@endlink to sample voxel values
  onto points stored in point data grids.
  <I>[Contributed&nbsp;by&nbsp;Double&nbsp;Negative]</I>

@par
Improvements:
- The @vdblink::tools::UniformPointScatter UniformPointScatter@endlink tool
  now generates points in &ldquo;points per volume&rdquo; mode even when
  the product of the density and the voxel volume is less than one,
  and the point count now varies continuously with the density.
- Added a minimum/maximum sphere count argument to the
  @vdblink::tools::fillWithSpheres() fillWithSpheres@endlink tool.
  (The previous version, now deprecated, supported only a maximum
  sphere count.)
- Added a method to the level set tracking tool to enable and disable
  @vdblink::tools::LevelSetTracker::setTrimming() trimming@endlink
  of voxels outside the narrow band.
  Previously, trimming was always enabled, which caused dense SDFs
  to be converted to narrow-band level sets.
- Added @b state methods to point data
  @link points/IndexFilter.h index filters@endlink to improve
  optimization opportunities.
  <I>[Contributed&nbsp;by&nbsp;Dan&nbsp;Bailey]</I>
- Added @vdblink::points::ActiveFilter active@endlink
  and @vdblink::points::InactiveFilter inactive@endlink value mask
  point data index filters.
  <I>[Contributed&nbsp;by&nbsp;Dan&nbsp;Bailey]</I>
- Replaced include/exclude group list parameters with filter functors
  in various point data functions.
  <I>[Contributed&nbsp;by&nbsp;Dan&nbsp;Bailey]</I>
- Refactored and simplified the
  @link points/PointCount.h point count@endlink API.
  <I>[Contributed&nbsp;by&nbsp;Dan&nbsp;Bailey]</I>
- Computing cumulative per-leaf point offsets is now parallelized.
  <I>[Contributed&nbsp;by&nbsp;Dan&nbsp;Bailey]</I>
- Made various small changes for Visual Studio&nbsp;2017 compatibility.
  <I>[Contributed by Edward&nbsp;Lam]</I>

@par
Bug fixes:
- Fixed a bug that could cause an infinite loop when iterating over
  an empty root node.
- Fixed namespace-related bugs in
  @vdblink::math::Tuple::isZero() Tuple::isZero@endlink
  and @vdblink::math::Mat::isZero() Mat::isZero@endlink that led to
  compile-time errors.
- Fixed type conversion bugs in the vector-to-vector <A HREF=
  "namespaceopenvdb_1_1v5__2_1_1math.html#rotation_v1_v2"><B>rotation</B></A>
  function that made it impossible for it to return a single-precision
  rotation matrix, and modified the function to accept @b Vec3 arguments
  of any value type.
- Fixed a bug in the @link MeshToVolume.h mesh to volume@endlink converter
  that made it uninterruptible in certain cases even though
  an interrupter was provided.
  <I>[Reported&nbsp;by&nbsp;Doug&nbsp;Epps]</I>

@par
Houdini:
- Added an option to the From&nbsp;Particles&nbsp;SOP to output an
  interior mask grid.
- Added options to the Metadata&nbsp;SOP to set the grid name
  and to propagate metadata to primitive attributes and vice-versa.
- Modified <A HREF=
  "http://www.sidefx.com/docs/hdk16.5/class_g_u___prim_v_d_b.html#af9274e93cc2d5d8d1f001aa7a286180a">
  <B>convertVolumesToVDBs</B></A> to set the output VDBs&rsquo; grid names
  to the names of the volume primitives.
- Added an option to the Offset&nbsp;Level&nbsp;Set,
  Renormalize&nbsp;Level&nbsp;Set, Smooth&nbsp;Level&nbsp;Set
  and Resize&nbsp;Narrow&nbsp;Band&nbsp;SOPs to enable and disable
  trimming of voxels outside the narrow band.
  Previously, trimming was always enabled, which caused dense SDFs
  to be converted to narrow-band level sets.
- Fixed a bug in the Resample&nbsp;SOP that prevented it from reading
  a reference VDB from the second input.
- Added an option to the Scatter&nbsp;SOP to scatter points only on
  an isosurface of a signed distance field.
- The Scatter&nbsp;SOP now generates points in Point&nbsp;Density mode
  even when the product of the density and the voxel volume is less than one,
  and the point count now varies continuously with the density.
- Added a minimum sphere count option to the To&nbsp;Spheres&nbsp;SOP.
- Added enable/disable toggles to the To&nbsp;Spheres&nbsp;SOP&rsquo;s
  minimum and maximum radius parameters and eliminated the world space
  radius parameters.
  The remaining minimum and maximum parameters, formerly the voxel space
  radii, are now used in both world unit and voxel unit modes.
- Added transform and rotation order options to the Transform&nbsp;SOP.
- Added support to the Advect&nbsp;Points&nbsp;SOP for advecting points
  stored in point data grids.
  <I>[Contributed&nbsp;by&nbsp;Dan&nbsp;Bailey]</I>
- Added support to the Sample&nbsp;Points&nbsp;SOP for sampling onto points
  stored in point data grids.
  <I>[Contributed&nbsp;by&nbsp;Double&nbsp;Negative]</I>


@htmlonly <a name="v5_1_0_changes"></a>@endhtmlonly
@par
<B>Version 5.1.0</B> - <I>April 10, 2018</I>

@par
New features:
- Added an option to
  @vdblink::points::deleteFromGroups() points::deleteFromGroups@endlink
  to delete the groups as well as the points.
  <I>[Contributed&nbsp;by&nbsp;Nick&nbsp;Avramoussis]</I>
- Added a @c header_test Makefile target that checks library header files
  for dependencies on missing or indirectly included headers.
  <I>[Contributed&nbsp;by&nbsp;Dan&nbsp;Bailey]</I>
- Added support for @vdblink::math::Mat3s Mat3s@endlink and
  @vdblink::math::Mat3d Mat3d@endlink point data
  @vdblink::points::TypedAttributeArray typed attributes@endlink.
  <I>[Contributed&nbsp;by&nbsp;Dan&nbsp;Bailey]</I>

@par
Improvements:
- Added per-test timings to <TT>vdb_test</TT> to help in identifying
  performance regressions.
- @vdblink::zeroVal zeroVal@endlink now returns a zero matrix instead of
  an identity matrix for @vdblink::math::Mat4s Mat4s@endlink
  and @vdblink::math::Mat4d Mat4d@endlink, and it is now also defined
  (and returns a zero matrix) for @vdblink::math::Mat3s Mat3s@endlink
  and @vdblink::math::Mat3d Mat3d@endlink.

@par
Python:
- Fixed a bug introduced in version&nbsp;3.2.0 that caused
  boolean and integer values added to a grid&rsquo;s metadata
  to be stored as floating-point values.

@par
Houdini:
- Added options to the Clip&nbsp;SOP to expand or shrink the clipping region
  and, when clipping to a camera frustum, to set the near and far
  clipping planes.
- Added output grid naming options to the Points&nbsp;Convert&nbsp;SOP.
- Added a Keep&nbsp;Original&nbsp;Geometry toggle to the
  Points&nbsp;Convert&nbsp;SOP and improved the efficiency of point unpacking.
  <I>[Contributed&nbsp;by&nbsp;Dan&nbsp;Bailey]</I>
- Added an option to the Points&nbsp;Delete&nbsp;SOP to delete point groups.
  <I>[Contributed&nbsp;by&nbsp;Nick&nbsp;Avramoussis]</I>
- Fixed a rare crash when extracting points from a point data primitive.
  <I>[Contributed by Jeff&nbsp;Lait]</I>
- Added a @b SOP_NodeVDB::evalStdString method that facilitates
  string parameter evaluation in expressions, e.g.,
  <TT>matchGroup(*gdp,&nbsp;evalStdString("group",&nbsp;time))</TT>.
- Removed the deprecated @b openvdb_houdini::validateGeometry function.
  Use @b convertGeometry instead.
- Added a @b SOP_NodeVDB::matchGroup overload that eliminates the need
  to @c const_cast the @b GU_Detail.
  <I>[Contributed by Jeff&nbsp;Lait]</I>
- Grid transforms are now more aggressively simplified, making it less likely
  to produce nonuniform voxels erroneously.
  <I>[Contributed by Jeff&nbsp;Lait]</I>
- Fixed a bug when copying and pasting a Create&nbsp;SOP that could cause
  the Voxel&nbsp;Size toggle to change state.
- Added a @b houdini_utils::OpFactory::setVerb method to register
  <A HREF="http://www.sidefx.com/docs/houdini/model/compile">
  compilable</A>&nbsp;SOPs.
- Made @b SOP_NodeVDB::cookMySop @c final (that is, non-overridable)
  to facilitate the implementation of compilable SOPs.
  Override @b SOP_NodeVDB::cookVDBSop instead.
  (In most cases, it suffices to rename @b cookMySop to @b cookVDBSop.)
- Renamed some parameters on the following SOPs to match the equivalent
  native Houdini nodes: Advect, Advect&nbsp;Points, Analysis, Combine, Filter,
  Fracture, From&nbsp;Particles, From&nbsp;Polygons, Morph&nbsp;Level&nbsp;Set,
  Occlusion&nbsp;Mask, Offset&nbsp;Level&nbsp;Set, Points&nbsp;Group, Resample,
  Resize&nbsp;Narrow&nbsp;Band, Smooth&nbsp;Level&nbsp;Set,
  Topology&nbsp;To&nbsp;Level&nbsp;Set, Vector&nbsp;Merge, and Visualize.
- Added @b SOP_VDBCacheOptions, a convenience base class for
  compilable&nbsp;SOPs.
  <I>[Contributed by Jeff&nbsp;Lait]</I>
- Converted most SOPs into compilable SOPs.


@htmlonly <a name="v5_0_0_changes"></a>@endhtmlonly
@par
<B>Version 5.0.0</B> - <I>November 6, 2017</I>

@par
<BLOCKQUOTE>
Some changes in this release (see @ref v5_0_0_ABI_changes "ABI changes" below)
alter the grid&nbsp;ABI so that it is incompatible with earlier versions of
the OpenVDB library, such as the ones built into Houdini up to and including
Houdini&nbsp;16.
To preserve ABI compatibility, when compiling OpenVDB or any dependent code
define the macro <TT>OPENVDB_ABI_VERSION_NUMBER=</TT><I>N</I>, where,
for example, <I>N</I> is 3 for Houdini&nbsp;15, 15.5 and&nbsp;16 and 4
for Houdini&nbsp;16.5.
</BLOCKQUOTE>

@par
New features:
- Added a @vdblink::getLibraryAbiVersionString()
  getLibraryAbiVersionString@endlink function, which returns a
  string such as <TT>"5.0.0abi3"</TT>.
- Added a @vdblink::WeakPtr weak pointer@endlink type alias for ABI
  compatibility.
- Metadata fields of unregistered types are no longer discarded after
  being read from a <TT>.vdb</TT> file, and although their values are not
  printable, they can be written back to disk.
- Added a @c DESTDIR_LIB_DIR Makefile variable for Linux multiarch support.
  <I>[Contributed&nbsp;by&nbsp;Mathieu&nbsp;Malaterre]</I>
- Added tools to create @link tools/PotentialFlow.h potential flow@endlink
  fields, as described in the 2017&nbsp;SIGGRAPH OpenVDB course.
  <I>[Contributed&nbsp;by&nbsp;Double&nbsp;Negative]</I>
- Added @link points/PointMask.h tools@endlink to create mask grids from
  point data grids and to compute
  @vdblink::points::pointCountGrid() point counts@endlink.
  <I>[Contributed&nbsp;by&nbsp;Dan&nbsp;Bailey]</I>
- Added @link points/PointScatter.h tools@endlink to scatter
  @ref secPtOverview "OpenVDB points" randomly throughout a volume.
  <I>[Contributed&nbsp;by&nbsp;Nick&nbsp;Avramoussis]</I>

@par
Improvements:
- Significantly improved the performance of point data grid
  @vdblink::points::MultiGroupFilter group filters@endlink.
  <I>[Contributed&nbsp;by&nbsp;Double&nbsp;Negative]</I>

@par
Bug fixes:
- Fixed bugs in the
  @vdblink::tools::ClosestSurfacePoint ClosestSurfacePoint@endlink tool&rsquo;s
  distance calculations that caused searches to produce incorrect results.
- Fixed a locking issue that affected multithreaded access to
  @vdblink::points::PointDataLeafNode PointDataLeafNode@endlink&zwj;s
  when delayed loading was in effect.
  <I>[Contributed&nbsp;by&nbsp;Dan&nbsp;Bailey]</I>

@anchor v5_0_0_ABI_changes
@par
ABI changes:
- Made @vdblink::tree::InternalNode InternalNode@endlink&rsquo;s destructor
  non-virtual.
- The @ref v4_0_2_delayed_load_fix "fix" for a delayed-loading race condition
  in the @vdblink::tree::LeafBuffer LeafBuffer@endlink class that was only
  partially rolled out in the previous release is now enabled on all platforms.
- Replaced a bit flag with an atomic integer in
  @vdblink::points::AttributeArray points::AttributeArray@endlink
  to address a threading issue during delayed loading.
  <I>[Contributed&nbsp;by&nbsp;Dan&nbsp;Bailey]</I>
- Deprecated the @c OPENVDB_2_ABI_COMPATIBLE and @c OPENVDB_3_ABI_COMPATIBLE
  macros in favor of a new @c OPENVDB_ABI_VERSION_NUMBER macro.
  The new macro defaults to the library major version number but can be
  set at compile time to an earlier version number to disable ABI changes
  since that version.
  (Older ABIs will not be supported indefinitely, however.)
  For example, compile OpenVDB and any dependent code with
  <TT>-DOPENVDB_ABI_VERSION_NUMBER=4</TT> to use the 4.x&nbsp;ABI.

@par
API changes:
- Replaced @b tools::ClosestSurfacePoint::initialize with
  @vdblink::tools::ClosestSurfacePoint::create()
  tools::ClosestSurfacePoint::create@endlink,
  which returns a newly-allocated and properly initialized object.
- Removed methods that were deprecated in version&nbsp;4.0.0 or earlier,
  including @b io::File::readGridPartial, @b points::initialize,
  @b points::uninitialize and @b util::PagedArray::pop_back.
- Deprecated IllegalValueException in favor of
  @vdblink::ValueError ValueError@endlink.
- Changed the naming scheme for the
  @link OPENVDB_VERSION_NAME library namespace@endlink
  from <B>openvdb::v</B><I>X</I><B>_</B><I>Y</I><B>_</B><I>Z</I>
  to <B>openvdb::v</B><I>X</I><B>_</B><I>Y</I><B>abi</B><I>N</I>,
  where @e X, @e Y, @e Z and @e N are the major, minor, patch and ABI
  version numbers, respectively.
  The <B>abi</B><I>N</I> suffix is added only when the library is built
  using an older ABI version.

@par
Python:
- Reimplemented NumPy support for Boost&nbsp;1.65 compatibility.

@par
Houdini:
- Fixed bugs that caused the Ray&nbsp;SOP&rsquo;s closest surface point
  searches to produce incorrect results.
- Changed the @b VdbPrimCIterator::FilterFunc type from @b boost::function
  to @b std::function.
- Changed the @b houdini_utils::OpPolicyPtr type from @b boost:shared_ptr
  to @b std::shared_ptr.
- Debug-level log messages generated by OpenVDB are no longer forwarded
  to Houdini&rsquo;s error manager.
- Fixed a bug in the Read&nbsp;SOP that made it impossible to select among
  grids of the same name in a file.
- Added @b houdini_utils::ParmFactory::setAttrChoiceList, a convenience
  method for the creation of menus of attributes.
- Added a Potential&nbsp;Flow&nbsp;SOP.
  <I>[Contributed&nbsp;by&nbsp;Double&nbsp;Negative]</I>
- Added point data grid support to the Scatter&nbsp;SOP.
  <I>[Contributed&nbsp;by&nbsp;Nick&nbsp;Avramoussis]</I>
- Added mask and point count output options to the
  Points&nbsp;Convert&nbsp;SOP.
  <I>[Contributed&nbsp;by&nbsp;Dan&nbsp;Bailey]</I>


@htmlonly <a name="v4_0_2_changes"></a>@endhtmlonly
@par
<B>Version 4.0.2</B> - <I>July 28, 2017</I>
@par
New features:
- Added @vdblink::tools::compActiveLeafVoxels compActiveLeafVoxels@endlink,
  which composites active voxel values from a source tree into a destination
  tree.
  It is threaded and faster than existing tools that merge trees, however
  it operates only on leaf nodes.
- Added a <TT>vdb_test&nbsp;-f</TT> option that reads a list of tests
  to be run from a text file.
- Added functions for @link points/PointDelete.h deleting points@endlink
  from point data grids based on group membership.
  <I>[Contributed&nbsp;by&nbsp;Double&nbsp;Negative]</I>
- Enabled display of point data grids in <TT>vdb_view</TT>.
  <I>[Contributed&nbsp;by&nbsp;Nick&nbsp;Avramoussis]</I>
- Added a view mode indicator to <TT>vdb_view</TT>.
- Added @vdblink::math::Mat::isFinite() isFinite@endlink,
  @vdblink::math::Mat::isNan() isNan@endlink, and
  @vdblink::math::Mat::isZero() isZero@endlink methods to
  @vdblink::math::Mat math::Mat@endlink and added
  @vdblink::math::Tuple::isZero() isZero@endlink to
  @vdblink::math::Tuple math::Tuple@endlink.
- Added @vdblink::tools::interiorMask() tools::interiorMask@endlink,
  which constructs a boolean mask grid from the active voxels of an
  input grid or, if the input grid is a level set, from the interior
  voxels of the level set.
- Added @vdblink::math::CoordBBox::begin() begin@endlink
  and @vdblink::math::CoordBBox::end() end@endlink iterator methods
  (and related methods) to @vdblink::math::CoordBBox CoordBBox@endlink,
  so that it can be used in range-based <TT>for</TT>&nbsp;loops.
- The @link tools/Clip.h clip@endlink tool now accepts either a box,
  a mask grid or a camera frustum as the clipping region.
  The latter is new in this version.

@par
Improvements:
- Moved the @vdblink::math::Tuple::isFinite() isFinite@endlink,
  @vdblink::math::Tuple::isInfinite() isInfinite@endlink,
  and @vdblink::math::Tuple::isNan() isNan@endlink methods from
  @vdblink::math::Vec3 math::Vec3@endlink et&nbsp;al.
  to @vdblink::math::Tuple math::Tuple@endlink.

@par
Bug fixes:
- @anchor v4_0_2_delayed_load_fix
  Fixed a delayed-loading race condition that could result in crashes.
  <I>[Reported&nbsp;by&nbsp;Dan&nbsp;Bailey]</I>
  <BLOCKQUOTE>
  @b Note: To preserve ABI compatibility, this fix is currently enabled
  only on platforms for which the alignment of a
  <TT>tbb::atomic&lt;uint32_t&gt;</TT> is the same as for a @c uint32_t.
  On other platforms, warnings will be logged during OpenVDB initialization,
  and it is recommended to disable delayed loading in that case (for example,
  by defining the environment variable @c OPENVDB_DISABLE_DELAYED_LOAD).
  </BLOCKQUOTE>
- Fixed a delayed-loading memory leak in the
  @vdblink::points::PointDataLeafNode PointDataLeafNode@endlink.
  <I>[Contributed&nbsp;by&nbsp;Double&nbsp;Negative]</I>
- Changed the random number seeding mechanism for <TT>.vdb</TT> file UUIDs
  to avoid duplicate&nbsp;IDs.
  <I>[Reported&nbsp;by&nbsp;Jason&nbsp;Lefley]</I>
- Fixed an off-by-one bug in the
  @vdblink::tools::GridResampler resampler@endlink that produced grid patterns
  of missing interior voxels for scale factors greater than one.

@par
Houdini:
- As of Houdini&nbsp;16.0.549, @c houdini_utils::OpFactory can generate
  help cards for operators automatically.
  New @c OpFactory::setDocumentation and @c ParmFactory::setDocumentation
  methods allow one to add custom help text in
  <A HREF="http://www.sidefx.com/docs/houdini/help/format">wiki markup</A>
  format.
- Added help cards for all SOPs.  Houdini&nbsp;16.0.578 or later is required.
  <I>[Contributed&nbsp;by&nbsp;Dan&nbsp;Bailey&nbsp;and&nbsp;SideFX]</I>
- The Extended Operator Info window in Houdini&nbsp;16 now renders correctly
  for OpenVDB SOPs, instead of displaying a Python stack trace.
  <I>[Contributed&nbsp;by&nbsp;Dan&nbsp;Bailey]</I>
- Added a Points Delete SOP for deleting points from point data grids
  based on group membership.
  <I>[Contributed&nbsp;by&nbsp;Double&nbsp;Negative]</I>
- Added a Mantra VRAY procedural and a delayed load SHOP for rendering
  point data grids.
  Houdini&nbsp;16 is required.
  <I>[Contributed&nbsp;by&nbsp;Double&nbsp;Negative]</I>
- Replaced the Combine SOP&rsquo;s &ldquo;A/B&nbsp;Pairs&rdquo;
  and &ldquo;Flatten&rdquo; toggles with a menu of collation options
  that include flattening only <I>A</I>&nbsp;grids and flattening groups
  of <I>A</I>&nbsp;grids independently.
- Added a slider to the Remove Divergence SOP to set the error tolerance
  for the pressure solver.
- Added value type conversion options (for VDB output) to the Convert&nbsp;SOP.
- Added a Densify SOP that replaces active tiles with leaf voxels.
- Fixed a bug in the Rasterize Points&nbsp;SOP that capped density values
  to one instead of to the particles&rsquo; densities.
- The Convert and To&nbsp;Polygons SOPs now accept grids of any type
  as surface masks, not just level set or SDF grids.
- Added an option to the Clip&nbsp;SOP to clip to a camera frustum.


@htmlonly <a name="v4_0_1_changes"></a>@endhtmlonly
@par
<B>Version 4.0.1</B> - <I>March 8, 2017</I>
@par
New features:
- Added functions to util/logging.h to simplify configuration of the
  logging system (via command-line arguments, in particular).
- Added @vdblink::tree::LeafManager::activeLeafVoxelCount()
  LeafManager::activeLeafVoxelCount@endlink, a faster, threaded
  alternative to @vdblink::tree::Tree::activeLeafVoxelCount()
  Tree::activeLeafVoxelCount@endlink.
- Added a <TT>-shuffle</TT> option that causes <TT>vdb_test</TT>
  to run unit tests in random order, which can help to identify
  unintended dependencies between tests.
- Added @c vdb_lod, a command-line tool to generate volume mipmaps
  for level-of-detail effects.
- Added methods to compute the median value of
  @vdblink::tree::LeafNode::medianOn() active@endlink,
  @vdblink::tree::LeafNode::medianOff() inactive@endlink
  or @vdblink::tree::LeafNode::medianAll() all@endlink voxels in leaf nodes.

@par
Improvements:
- Added a @vdblink::Metadata::str() Metadata::str@endlink specialization
  for @vdblink::StringMetadata StringMetadata@endlink that eliminates
  the overhead of writing to a string stream.
- Made various minor improvements to @vdblink::util::PagedArray
  util::PagedArray@endlink.
- Added an @c install_lib build target to the Makefile.
  <I>[Contributed&nbsp;by&nbsp;Double&nbsp;Negative]</I>
- Added @subpage points "documentation" and Cookbook
  @ref openvdbPointsHelloWorld "examples" for OpenVDB&nbsp;Points.
  <I>[Contributed&nbsp;by&nbsp;Double&nbsp;Negative]</I>
- Registration of OpenVDB&nbsp;Points grid and attribute types is now
  handled in @vdblink::initialize() openvdb::initialize@endlink,
  and @vdblink::points::initialize() points::initialize@endlink
  and @vdblink::points::uninitialize() points::uninitialize@endlink
  are therefore deprecated.
- Extended multi-pass I/O to handle a variable number of passes per leaf node.
  <I>[Contributed&nbsp;by&nbsp;Double&nbsp;Negative]</I>
- Addressed a name conflict between macros in util/NodeMasks.h and symbols in
  the <A HREF="http://eigen.tuxfamily.org/index.php?title=Main_Page">Eigen</A>
  library.
  <I>[Reported&nbsp;by&nbsp;Trevor&nbsp;Thomson]</I>

@par
Bug fixes:
- The @vdblink::tools::fillWithSpheres() fillWithSpheres@endlink
  and @vdblink::tools::ClosestSurfacePoint ClosestSurfacePoint@endlink
  tools now correctly handle isosurfaces outside the input volume&rsquo;s
  narrow band.
- The @vdblink::tools::MultiResGrid MultiResGrid@endlink tool
  now supports all standard grid types, including
  @vdblink::BoolGrid BoolGrid@endlink and @vdblink::MaskGrid MaskGrid@endlink.
- @vdblink::tree::LeafNode::fill() LeafNode::fill@endlink now correctly clips
  the fill region to the node&rsquo;s bounding box.
- @vdblink::Grid::denseFill() Grid::denseFill@endlink no longer densifies
  all existing active tiles, and it now correctly handles both active
  and inactive fill values.
- Fixed a bug that caused @vdblink::tools::copyToDense()
  tools::copyToDense@endlink to only partially populate the output array
  when delayed loading was in effect.
  <I>[Reported&nbsp;by&nbsp;Stuart&nbsp;Levy]</I>
- Fixed an issue with duplicate registration of
  @link points/PointDataGrid.h PointDataGrid@endlink attribute types.
  <I>[Reported&nbsp;by&nbsp;SideFX]</I>
- Fixed an uninitialized memory bug in the
  @vdblink::tools::meshToVolume() mesh to volume@endlink converter.
  <I>[Reported&nbsp;by&nbsp;SideFX]</I>
- Fixed a thread race condition in
  @vdblink::math::QuantizedUnitVec QuantizedUnitVec@endlink
  that could cause it to produce incorrect results.
  <I>[Contributed by Jeff&nbsp;Lait]</I>
- Fixed a dangling pointer bug in the
  @vdblink::tools::ParticleAtlas particle atlas@endlink tool.
  <I>[Contributed&nbsp;by&nbsp;SideFX]</I>
- Grid operators (@vdblink::tools::divergence() divergence@endlink,
  @vdblink::tools::gradient() gradient@endlink, etc.) now produce
  correct results even for grids with active tile values.
- Fixed a bug when writing an out-of-core
  @vdblink::points::AttributeArray points::AttributeArray@endlink
  that could cause corruption of the metadata associated with the array.
  <I>[Contributed&nbsp;by&nbsp;Double&nbsp;Negative]</I>

@par
Python:
- Added functions @c getLoggingLevel, @c setLoggingLevel, and
  @c setProgramName, to allow configuration of the logging system.

@par
Houdini:
- Fixed a crash in the Ray SOP when the user selected an isosurface
  outside the target volume&rsquo;s narrow band.
- The LOD SOP now supports all standard grid types, including boolean grids.
- Added @c houdini_utils::ParmFactory::setGroupChoiceList, a convenience
  method for the creation of menus of primitive groups.
- Made various small changes for Houdini&nbsp;16 compatibility.
  <I>[Contributed&nbsp;by&nbsp;SideFX]</I>
- The Create SOP now supports matching the new grids&rsquo; transform,
  voxel size, and topology to a reference grid.
  If the topology is being matched, it can optionally be resampled
  to a different voxel size.
- Added some support for point data grids to the Clip,
  Topology&nbsp;To&nbsp;Level&nbsp;Set and Visualize SOPs.
  <I>[Contributed&nbsp;by&nbsp;Double&nbsp;Negative]</I>
- Compression is no longer enabled by default in the
  Points&nbsp;Convert&nbsp;SOP for normals and colors, because they are
  not guaranteed to have a [0,&nbsp;1] range.
  <I>[Contributed&nbsp;by&nbsp;Double&nbsp;Negative]</I>
- Added a 16-bit truncation compression option to the
  Points&nbsp;Convert&nbsp;SOP.
  <I>[Contributed&nbsp;by&nbsp;Double&nbsp;Negative]</I>
- Fixed a build issue with the GR_PrimVDBPoints render hook plugin
  that could cause @c hython to report a DSO error.
  <I>[Reported&nbsp;by&nbsp;Double&nbsp;Negative]</I>
- Added an @c install_lib build target to the Makefile.
- Rewrote the Remove&nbsp;Divergence SOP to actually remove divergence from
  vector fields on collocated grids, and added support for stationary
  and moving obstacles and an option to output a pressure field.
- The Analysis&nbsp;SOP now produces correct results for grids with active
  tile values.
- Added a sparse/dense toggle to the Fill&nbsp;SOP.
- Added @c openvdb_houdini::startLogForwarding,
  @c openvdb_houdini::stopLogForwarding
  and @c openvdb_houdini::isLogForwarding, which control the forwarding
  of log messages to Houdini&rsquo;s error manager.
  Forwarding of library warnings and error messages is now enabled
  by default for SOPs when OpenVDB is built with
  <A HREF="http://log4cplus.sourceforge.net/">log4cplus</A>.


@htmlonly <a name="v4_0_0_changes"></a>@endhtmlonly
@par
<B>Version 4.0.0</B> - <I>November 15, 2016</I>
@par
Highlights:
- Incorporated Double&nbsp;Negative&rsquo;s
  <A HREF="https://github.com/dneg/openvdb_points_dev">
  OpenVDB&nbsp;Points</A> library.
- Introduced some C++11 constructs.
  A&nbsp;C++11-compatible compiler is now required.
- Blosc-compressed <TT>.vdb</TT> files are now as much as 20% smaller.
- Vector-valued grids are now constructed and destroyed much faster.
  <BLOCKQUOTE>
  @b Note: This change and other changes in this release
  (see @ref v4_0_0_ABI_changes "ABI changes" below) alter the grid&nbsp;ABI
  so that it is incompatible with earlier versions of the OpenVDB library,
  such as the ones built into Houdini&nbsp;15, 15.5 and&nbsp;16.
  To disable these changes and preserve ABI compatibility, define
  the macro @c OPENVDB_3_ABI_COMPATIBLE when compiling OpenVDB
  or any code that depends on OpenVDB.
  </BLOCKQUOTE>

@par
New features:
- Added an option to the @link PointScatter.h point scattering@endlink tools
  to specify how far each point may be displaced from the center of its
  host voxel or tile.
- Added a toggle to the @vdblink::tools::clip() clip@endlink tool
  to invert the clipping mask.
- Custom leaf node implementations may now optimize their file layout
  by inheriting from @vdblink::io::MultiPass io::MultiPass@endlink.
  Voxel data for grids with such leaf nodes will be written and read in
  multiple passes, allowing blocks of related data to be stored contiguously.
  <I>[Contributed&nbsp;by&nbsp;Double&nbsp;Negative]</I>
- Added @vdblink::tree::Tree::unallocatedLeafCount()
  Tree::unallocatedLeafCount@endlink, which returns the number of leaf
  nodes with unallocated data buffers (typically due to delayed loading).

@par
Improvements:
- Vector-valued grids are now constructed and destroyed much faster.
- Changed @vdblink::math::Coord Coord@endlink&rsquo;s data representation
  to facilitate C++11 uniform initialization.
- Delayed loading from @vdblink::io::File io::Files@endlink is now faster
  due to the use of seeks instead of reads.
  <I>[Contributed&nbsp;by&nbsp;Double&nbsp;Negative]</I>
- Made many small changes to address type conversion and other warnings
  reported by newer compilers, including Clang&nbsp;3.8.
- Improved Blosc compression ratios and write times by increasing
  the block size.
  <I>[Contributed&nbsp;by&nbsp;Dan&nbsp;Bailey]</I>

@par
Bug fixes:
- Fixed a bug that caused topology operations
  (@vdblink::Grid::topologyUnion() union@endlink,
  @vdblink::Grid::topologyIntersection() intersection@endlink
  and @vdblink::Grid::topologyDifference() difference@endlink) on
  @vdblink::MaskGrid MaskGrids@endlink to sometimes produce incorrect results.
  (MaskGrids are used internally in a number of tools.)
- Changed @vdblink::GridBase::copyGrid() GridBase::copyGrid@endlink and
  @vdblink::Grid::copy() Grid::copy@endlink to close const-correctness holes.
- @vdblink::tools::fillWithSpheres() tools::fillWithSpheres@endlink now
  returns an empty list of spheres instead of crashing when the user selects
  an isosurface that lies outside the bounding volume&rsquo;s narrow band.
- Fixed a null pointer dereference when copying grids that were loaded
  with @c io::File::readGridPartial.
  <I>[Reported&nbsp;by&nbsp;Nick&nbsp;Avramoussis]</I>

@anchor v4_0_0_ABI_changes
@par
ABI changes:
- Added a @vdblink::tree::NodeUnion NodeUnion@endlink template specialization
  for non-POD value types that significantly expedites construction and
  destruction of vector-valued grids.
- Changed @vdblink::math::Coord Coord@endlink&rsquo;s data representation
  to facilitate C++11 uniform initialization.
- Replaced occurrences of <TT>boost::shared_ptr</TT> with
  <TT>std::shared_ptr</TT>.
- Changed @vdblink::GridBase::copyGrid() GridBase::copyGrid@endlink and
  @vdblink::Grid::copy() Grid::copy@endlink to close const-correctness holes.
- Added virtual function @vdblink::tree::Tree::unallocatedLeafCount()
  Tree::unallocatedLeafCount@endlink.

@par
API changes:
- Introduced some C++11 constructs.
  A&nbsp;C++11-compatible compiler is now required.
- Added a parameter to the @link PointScatter.h point scattering@endlink
  tools to control the displacement of each point from the center of
  its host voxel or tile.
  The default behavior, as before, is to allow each point to be placed
  (randomly) anywhere within its voxel or tile.
- Renamed @c LeafManager::getPreFixSum to
  @vdblink::tree::LeafManager::getPrefixSum()
  LeafManager::getPrefixSum@endlink.
- Made @c LeafNode::Buffer a top-level class and renamed it to
  @vdblink::tree::LeafBuffer LeafBuffer@endlink.
  <I>[Contributed&nbsp;by&nbsp;Double&nbsp;Negative]</I>
- Deprecated @c io::File::readGridPartial in favor of delayed loading.
- @c tools::ClosestSurfacePoint::initialize now returns a boolean
  indicating whether initialization was successful.
- Dropped the @c CopyPolicy enum and added
  @vdblink::GridBase::copyGridWithNewTree() GridBase::copyGridWithNewTree@endlink
  and @vdblink::Grid::copyWithNewTree() Grid::copyWithNewTree@endlink in order
  to close const-correctness holes that allowed newly-constructed,
  non-<TT>const</TT> grids to share their trees with existing
  <TT>const</TT> grids.  (Where that behavior is still required, use a
  @vdblink::ConstPtrCast ConstPtrCast@endlink.)

@par
Python:
- Fixed a build issue with Python&nbsp;3 and NumPy.
  <I>[Contributed&nbsp;by&nbsp;Jonathan&nbsp;Scruggs]</I>

@par
Houdini:
- Certain changes in this release (see @ref v4_0_0_ABI_changes "ABI changes"
  above) alter the grid&nbsp;ABI so that it is incompatible with earlier
  versions of the OpenVDB library, such as the ones built into
  Houdini&nbsp;15, 15.5 and&nbsp;16.
  To disable these changes and preserve ABI compatibility, define
  the macro @c OPENVDB_3_ABI_COMPATIBLE when compiling OpenVDB
  or any code that depends on OpenVDB.
- Introduced some C++11 constructs that are incompatible with
  versions of Houdini older than&nbsp;15.0.
- Fixed a bug in the Rasterize Points SOP that caused vector-valued attributes
  to be transferred as scalars.
  <I>[Contributed&nbsp;by&nbsp;Double&nbsp;Negative]</I>
- Added a toggle to the Clip SOP to invert the clipping mask.
- Added a slider to the Scatter SOP to specify how far each point
  may be displaced from the center of its host voxel or tile.


@htmlonly <a name="v3_2_0_changes"></a>@endhtmlonly
@par
<B>Version 3.2.0</B> - <I>August 10, 2016</I>

@par
Highlights:
- New features: tool to produce and store a sequences of progressively
  lower resolution grids (mipmaps), an acceleration structure for fast
  range and nearest-neighbor searches on particles, arbitrary volume
  and level set specific segmentation tools, a new binary mask grid
  type and an efficient point to level set conversion scheme.
- Optimizations: Faster volume to mesh conversion and threaded grid
  destruction, morphological dilation, csg operations and fracture tool.
- New Houdini nodes: Segment, LOD and Topology To Level Set.

@par
New features:
- Added @link MultiResGrid.h tools::MultiResGrid@endlink a tool to
  produce and store a sequences of progressively lower resolution
  grids (mipmaps).
- Added @link ParticleAtlas.h tools::ParticleAtlas@endlink an acceleration
  structure for fast range and nearest-neighbor searches on particles, points
  with radius.
- Added @vdblink::tools::segmentActiveVoxels() segmentActiveVoxels@endlink,
  which operates on grids of arbitrary type and separates connected components
  of a grid&rsquo;s active voxels into distinct grids or trees.
- Added @vdblink::tools::segmentSDF() segmentSDF@endlink, which separates
  disjoint signed-distance-field surfaces into distinct grids or trees.
- Added @vdblink::tools::extractActiveVoxelSegmentMasks()
  extractActiveVoxelSegmentMasks@endlink, which constructs a mask
  for each connected component of a grid&rsquo;s active voxels.
- Added threaded level-set CSG tools
  @vdblink::tools::csgUnionCopy() csgUnionCopy@endlink,
  @vdblink::tools::csgIntersectionCopy() csgIntersectionCopy@endlink
  and @vdblink::tools::csgDifferenceCopy() csgDifferenceCopy@endlink,
  which, unlike the existing CSG tools, produce new grids rather than
  modifying their input grids.
  These new tools are faster and use less memory than the existing tools
  (if only because the input grids never need to be deep-copied).
- Added a threaded @vdblink::tools::dilateActiveValues dilateActiveValues()@endlink
  tool with tile value support.
- Added a @vdblink::tools::PointsToMask PointsToMask@endlink tool,
  which activates voxels that intersect points from a given list.
- Added a new @link openvdb.h MaskGrid@endlink type that uses a single
  bit-field to represent both voxel values and states for the
  @link tree/LeafNodeMask.h leafnode@endlink to reduce memory usage.
- Added a @vdblink::tools::topologyToLevelSet() topologyToLevelSet@endlink tool
  that generates a level set from the implicit boundary between active and
  inactive voxels in an input grid of arbitrary type.
- Added @link LevelSetPlatonic.h tools::LevelSetPlatonic@endlink a new tool
  that produces narrow-band level sets of the five Platonic solids.
- Added @vdblink::tools::extractIsosurfaceMask() extractIsosurfaceMask@endlink
  which masks voxels that intersect the implicit surface defined by the
  given isovalue.
- Added a @vdblink::tree::LeafManager::getPrefixSum() getPrefixSum@endlink
  method to the @vdblink::tree::LeafManager LeafManager@endlink, for
  user-managed external buffers.
- Added a @vdblink::tools::Dense::print() print@endlink method to the
  @vdblink::tools::Dense Dense@endlink grid class.
- Added the @vdblink::math::CoordBBox::Iterator CoordBBox::Iterator@endlink
  class to conveniently iterate over coordinates covered a CoordBBox.
- Added bit-wise operations to the @vdblink::math::CoordBBox CoordBBox@endlink
  class.
- New component wise constructor for the @vdblink::math::CoordBBox
  CoordBBox@endlink class as well as the method
  @vdblink::math::CoordBBox::getCornerPoints CoordBBox::getCornerPoints@endlink.
- Added a new @vdblink::tree::LeafManager LeafManager@endlink constructor to
  create the structure from an existing array of leafnodes.
- Added active tile count to @vdblink::tree::Tree::print Tree::print@endlink.
- Added the templated @vdblink::math::MinMax MinMax@endlink class to compute the
  extrema of arbitrary value types.
- Added @vdblink::Grid::sparseFill() sparseFill@endlink and
  @vdblink::Grid::denseFill() denseFill@endlink methods to the Grid, Tree and
  RootNode classes.

@par
Improvements:
- Complete overhaul of the @vdblink::tools::VolumeToMesh VolumeToMesh@endlink tool
  brings significant performance improvements and enhanced region masking,
  tile support and bool volume surfacing.
- Improved the performance, parallel scaling and memory usage,
  of @vdblink::tools::LevelSetFracture tools::LevelSetFracture@endlink and
  updated to use the new @vdblink::tools::segmentSDF() segmentSDF@endlink scheme.
- Improved the performance of
  @vdblink::tools::LevelSetAdvection tools::LevelSetAdvection@endlink by up to
  five times.
- Improved the performance of @vdblink::tree::Tree::voxelizeActiveTiles()
  Tree::voxelizeActiveTiles@endlink by means of multi-threading.
- Improved the performance of the
  @vdblink::tools::meshToVolume() mesh-to-volume converter@endlink,
  particularly for large narrow-band widths and for signed distance fields
  with dense interior regions.
- Threaded the Tree destructor and the
  @vdblink::tree::Tree::clear() Tree::clear@endlink method.
- Added a parameter to the
  @vdblink::tools::signedFloodFill() signedFloodFill@endlink and
  @vdblink::tools::signedFloodFillWithValues() signedFloodFillWithValues@endlink
  tools to constrain the flood fill to specific levels of the tree.
- Added @vdblink::tree::LeafManager::reduce LeafManager::reduce@endlink and
  similar methods to @vdblink::tree::NodeManager NodeManager@endlink
  <I>[Contributed by Brett&nbsp;Tully]</I>
- Improved constructors of @vdblink::math::Mat3 math::Mat3@endlink and
  @vdblink::math::Mat4 Mat4@endlink.
- Added @vdblink::math::Mat3::cofactor Mat3::cofactor@endlink.
- Added @vdblink::math::Mat3::setRows Mat3::setRows@endlink,
  @vdblink::math::Mat4::setRows Mat4::setRows@endlink,
  @vdblink::math::Mat3::setColumns Mat3::setColumns@endlink and
  @vdblink::math::Mat4::setColumns Mat4::setColumns@endlink.
- Added @vdblink::util::NodeMask::isConstant NodeMask::isConstant@endlink
  method for faster bit processing.
- @vdblink::tools::prune tools::prune@endlink performs an improved estimate
  of tile values by means of medians.
- Added toggle to switch between cell centered and node centered transforms
  to @vdblink::tools::PointPartitioner tools::PointPartitioner@endlink

@par
Bug fixes:
- Fixed a bug in @vdblink::tools::LevelSetAdvection tools::LevelSetAdvection@endlink
  that could cause non-deterministic behavior.
  <I>[Reported by Jeff&nbsp;Lait]</I>
- Fixed a bug that allowed for unexpected implicit conversion
  between grids of different value types.
- Fixed a bug whereby the origins of leaf nodes with value type @c bool
  were ignored during equality comparisons.
- The @vdblink::tools::GridTransformer grid transformer tool@endlink
  now correctly handles affine transforms with shear and/or reflection.
- Fixed a bug in the
  @vdblink::tools::meshToVolume() mesh-to-volume converter@endlink
  that could produce incorrect distances for large bandwidths.
- Fixed a bug in @vdblink::tools::meshToVolume() mesh-to-volume converter@endlink
  that produced different results on machines with different core counts.
- Fixed a threading bug in the
  @vdblink::tools::compReplace() compReplace@endlink tool
  that could cause crashes.
- Resolved a floating-point exception in
  @vdblink::math::QuantizedUnitVec::pack() math::QuantizedUnitVec::pack@endlink
  caused by calling the method with a zero-length vector.
  <I>[Contributed by Rick&nbsp;Hankins]</I>
- Improved the API of @vdblink::tools::Dense Dense@endlink with non-const
  access methods.
- Fixed a potential threading bug in @vdblink::io::Queue io::Queue@endlink.
  <I>[Contributed by Josip&nbsp;Šumečki]</I>
- Fixed a possible division-by-zero bug in openvdb/tools/LevelSetAdvect.h.
  <I>[Contributed by Rick&nbsp;Hankins]</I>
- Corrected the @vdblink::math::outerProduct outer product@endlink method
  to not return the transpose result.
  <I>[Contributed by Gergely&nbsp;Klar]</I>
- Fixed a memory overallocation issue in
  @vdblink::tools::VolumeAdvection VolumeAdvection@endlink.
- Fix bug in
  @vdblink::tools::VolumeToMesh tools::VolumeToMesh@endlink
  failing to clear its state when exiting early.
  <I>[Contributed by Edward&nbsp;Lam]</I>
- Fixed bug in @vdblink::tools::PointIndexIterator::worldSpaceSearchAndUpdate
  tools::PointIndexIterator::worldSpaceSearchAndUpdate@endlink
  that resulted in missing point indices.
  <I>[Reported by Rick&nbsp;Hankins]</I>
- Fixed Windows build issues in unit tests.
  <I>[Contributed by Edward&nbsp;Lam and Steven&nbsp;Caron]</I>
- Fixed @vdblink::math::isApproxZero() isApproxZero@endlink so that it works
  correctly when tolerance is zero.
  <I>[Reported by Joshua&nbsp;Olson]</I>
- Fixed bugs in @vdblink::tree::NodeUnion NodeUnion@endlink that could cause
  crashes.
- Fixed memory leak in
  @vdblink::tools::mesh_to_volume_internal::ExpandNarrowband
  tools::mesh_to_volume_internal::ExpandNarrowband@endlink
  <I>[Reported by K&eacute;vin&nbsp;Dietrich]</I>
- Fixed parameter type inconsistencies in @link math/Stencils.h@endlink and
  @link tools/RayIntersector.h@endlink.
  <I>[Contributed by K&eacute;vin&nbsp;Dietrich and Nick&nbsp;Avramoussis]</I>
- Fixed a bug in the @vdblink::tools::VolumeToMesh VolumeToMesh@endlink tool that
  produced artifacts for adaptive surface extraction on clipped level sets.
  <I>[Reported by Jeff&nbsp;Lait]</I>
- Corrected empty grid background value in
  @vdblink::tools::meshToVolume() mesh-to-volume converter@endlink
  <I>[Contributed by Jeff&nbsp;Lait]</I>
- Fixed a bug in @vdblink::tools::volumeToMesh volume-to-mesh converter@endlink
  that could produce NaNs.<I>[Reported by Rick Hankins]</I>
- Fixed a bug in the "Advect Points SOP" that could cause a crash when
  the input grids were of incorrect type.<I>[Reported by SideFX]</I>

@par
API changes:
- Deprecated @c math::Mat3::setBasis and @c math::Mat4::setBasis.
- Renamed @c GudonovsNormSqrd to
  @vdblink::math::GodunovsNormSqrd GodunovsNormSqrd@endlink
  <I>[Contributed by Branislav&nbsp;Radjenovic]</I>
- Renamed @c ValueType to @c PosType in the PointArray interface.
- Deprecated tree::Tree::addLeaf(LeafNode&) and added
  tree::Tree::addLeaf(LeafNode*).

@par
Python:
- Updated the Python module for Python&nbsp;3 compatibility.
- Updated the Python module for Boost 1.60 compatibility, to address
  &ldquo;no to_python (by-value) converter found&rdquo; exceptions.

@par
Maya:
- Fixed bugs related to data ownership, and improved error checking.
  <I>[Contributed by Crawford&nbsp;Doran]</I>
- Updated the Read and Write DAG nodes to support file sequences and
  subframe evaluation.

@par
Houdini:
- Added a Segment SOP that separates a grid&rsquo;s connected components
  into distinct grids.
- Added a LOD SOP that produces a sequences of progressively lower
  resolution grids.
- Added a Topology To Level Set SOP that generates a narrow-band
  signed distance field / level set from the interface between active
  and inactive voxels in an arbitrary grid.
- Revamped the From Particles SOP UI and added a more efficient level set
  conversion method that supports Houdini 15 packed points.
- Updated the Rasterize Points SOP with support for frustum transforms,
  sub region masking and orientation logic that matches the native
  Copy SOP&rsquo;s orientation.
- Updated the Platonic SOP with support for all five Platonic solids.
- Added hooks for registering SOP_NodeVDB text callbacks for different
  grid types. <I>[Contributed by Nick&nbsp;Avramoussis]</I>
- The Resample and Combine SOPs now correctly handle affine transforms
  with shear and/or reflection.
- Removed the StaggeredBoxSampler code path in SOP_OpenVDB_Advect because it
  introduces bias.
  <I>[Contributed by Fredrik&nbsp;Salomonsson]</I>
- Fixed a bug in the Ray SOP whereby the distance attribute was created
  with the wrong data type. <I>[Contributed by Nick&nbsp;Avramoussis]</I>
- The From Polygon SOP now allows the user to either specify the voxel
  count along an axis or the voxel size in world units (the only option
  in the past).

@htmlonly <a name="v3_1_0_changes"></a>@endhtmlonly
@par
<B>Version 3.1.0</B> - <I>October 1, 2015</I>

@par
Highlights:
- New features: advection of arbitrary volumes, general-purpose
  preconditioned linear solver and Poisson solver, segmentation
  of topologically-enclosed regions of a volume, new and faster bitmask
  operators, concurrent paged array, volume diagnostics
- Optimizations: threaded grid constructors and topology operations;
  faster mesh to volume conversion, SDF to fog volume conversion
  and grid pruning; faster, unbounded particle partitioning
- New Houdini nodes: Advect, Diagnostics, Rasterize Points, Remap,
  Remove Divergence, Sort Points

@par
New features:
- Added a @vdblink::tools::VolumeAdvection volume advection@endlink tool
  for sparse advection of non-level-set volumes.
- Added a preconditioned
  @vdblink::math::pcg::solve() conjugate gradient solver@endlink.
- Added a @vdblink::tools::poisson::solve() Poisson solver@endlink
  for functions sampled on grids.
- Added @vdblink::tools::extractEnclosedRegion extractEnclosedRegion@endlink,
  which detects topologically-enclosed (watertight) exterior regions (cavities)
  that can result from CSG union operations between level sets with concavities
  that are capped.
  (See the unit test @c TestPoissonSolver::testSolveWithSegmentDomain
  for an example in which this tool is used to identify regions of trapped
  fluid when solving for pressure in a volume of incompressible fluid.)
- Added @vdblink::util::PagedArray PagedArray@endlink, a concurrent,
  dynamic linear array data structure with fast <I>O</I>(1) value access
  (both random and sequential).
- Added @vdblink::tools::Sampler Sampler@endlink, which provides a unified API
  for both staggered and non-staggered interpolation of various orders.
- Added equality and inequality operators to
  @vdblink::Metadata Metadata@endlink and @vdblink::MetaMap MetaMap@endlink.
- Added @vdblink::tools::CheckLevelSet CheckLevelSet@endlink and
  @vdblink::tools::CheckFogVolume CheckFogVolume@endlink tools that
  perform various tests on symmetric, narrow-band level sets and fog volumes,
  respectively, to diagnose potential issues.
- Added support for value accessors that are not registered with their trees.
  (Bypassing accessor registration can improve performance in rare cases
  but should be used with caution, since the accessor will be left in an
  invalid state if the tree topology is modified.)
- Added a @vdblink::tree::Tree::stealNodes() stealNodes@endlink method that
  transfers ownership of all nodes in a tree of a certain type and inserts
  them into a linear array.
- Added a @vdblink::tools::createLevelSetBox() tools::createLevelSetBox@endlink
  factory function for level-set grids.
- Added @vdblink::tools::Dense::offsetToCoord() Dense::offsetToCoord@endlink.
- Added @vdblink::tree::LeafBuffer::data() LeafNode::Buffer::data@endlink,
  which provides direct access to a leaf node&rsquo;s voxel value array,
  avoiding out-of-core overhead.  Use with caution.
- Added a @vdblink::util::NodeMask::foreach() NodeMask::foreach@endlink method
  for efficient evaluation of complex bitwise operations.
- Added a bitwise difference method to
  @vdblink::util::NodeMask::operator-=() NodeMask@endlink.
- Added a @c -version option to @c vdb_print, @c vdb_render and @c vdb_view.

@par
Improvements:
- Deep, conversion and topology copy @vdblink::Grid Grid@endlink constructors
  are now threaded and up to five times faster.
- @vdblink::Grid::topologyUnion() Grid::topologyUnion@endlink,
  @vdblink::Grid::topologyIntersection() Grid::topologyIntersection@endlink, and
  @vdblink::Grid::topologyDifference() Grid::topologyDifference@endlink are now
  much faster due to threading.
- Significantly improved the performance, parallel scaling and memory usage
  of the @vdblink::tools::meshToVolume() mesh to volume@endlink converter,
  and implemented a more robust inside/outside sign classification scheme.
- Reimplemented the
  @vdblink::tools::PointPartitioner point partitioning@endlink
  tool for improved performance, concurrency and memory usage.
  The tool is now unbounded in the sense that points may be distributed
  anywhere in index space.
- Significantly improved the performance of the
  @vdblink::tools::sdfToFogVolume() SDF to fog volume@endlink converter.
- Significantly improved the performance of the
  @vdblink::tools::sdfInteriorMask() sdfInteriorMask@endlink tool
  and added support for both grid and tree inputs.
- Made various optimizations and improvements to the
  @vdblink::tools::LevelSetMorphing level set morphing@endlink tool.
- Aggregated @vdblink::tools::DiscreteField DiscreteField@endlink and
  @vdblink::tools::EnrightField EnrightField@endlink (formerly in
  tools/LevelSetAdvect.h) and
  @vdblink::tools::VelocitySampler VelocitySampler@endlink and
  @vdblink::tools::VelocityIntegrator VelocityIntegrator@endlink (formerly
  in tools/PointAdvect.h) into a single header, tools/VelocityFields.h.
- Modified the @vdblink::tools::signedFloodFill() signed flood fill@endlink
  tool to accept grids of any signed scalar value type, not just
  floating-point grids.
- The @vdblink::tools::prune() prune@endlink tool is now faster, and it employs
  an improved compression technique on trees with floating-point values.

@par
Bug fixes:
- Fixed a build issue that could result in spurious &ldquo;Blosc encoding
  is not supported&rdquo; errors unless @c OPENVDB_USE_BLOSC was
  <TT>@#define</TT>d when compiling client code.
- Added NaN and inf checks to the
  @vdblink::tools::PointPartitioner point partitioning@endlink tool.
- Fixed a <TT>vdb_view</TT> issue whereby the frame buffer size did not
  necessarily match the window size.
  <I>[Contributed by Rafael&nbsp;Campos]</I>
- Fixed a roundoff issue in
  @vdblink::tools::LevelSetTracker LevelSetTracker@endlink
  that could result in NaNs.
- Changed @vdblink::tools::CheckNormGrad CheckNormGrad@endlink to check
  the magnitude of the gradient rather than the square of the magnitude.
- Fixed parameter type inconsistencies in math/Ray.h and
  tools/RayIntersector.h.
  <I>[Contributed by K&eacute;vin&nbsp;Dietrich]</I>
- Fixed incorrect handling of signed values in the
  @vdblink::tools::clip() clip@endlink tool (and the Clip SOP).

@par
API changes:
- Removed the <TT>math::Hermite</TT> class since it was no longer used
  and caused build issues for some.
- Refactored the @vdblink::tools::LevelSetAdvection level set advection@endlink,
  @vdblink::tools::LevelSetFilter level set filtering@endlink,
  @vdblink::tools::LevelSetMeasure level set measuring@endlink
  and @vdblink::tools::LevelSetTracker level set tracking@endlink tools.
- Extended the API of the @vdblink::tools::Diagnose Diagnose@endlink tool
  and disabled copy construction.
- Extended and unified the API of various Samplers.
- Added an optional template argument to the
  @vdblink::tree::ValueAccessor ValueAccessor@endlink class
  to allow for unregistered accessors.

@par
Houdini:
- Added a Rasterize Points SOP that produces density volumes and transfers
  arbitrary point attributes using a weighted-average scheme.
  The node incorporates a VOP subnetwork for procedural modeling,
  and its accompanying creation script defines a default network with
  VEX procedures for cloud and velocity field modeling.
  (See the creation script file header for installation details.)
- Merged the Advect Level Set SOP into a new Advect SOP that supports
  advection of arbitrary volumes, not just level sets.
- Added a Remove Divergence SOP that eliminates divergence from a
  velocity field.
- Added a Diagnostics SOP that can identify various problems with
  level sets, fog volumes and other grids.
- Added a Sort Points SOP that spatially reorders a list of points
  so that points that are close together in space are also close together
  in the list.
  This can improve CPU cache coherency and performance for
  random-access operations.
- Added a Remap SOP that maps voxel values in an input range to values
  in an output range through a user-defined transfer function.
- Added an option to the Convert SOP to activate interior voxels.
  <I>[Contributed by SESI]</I>
- The To Spheres SOP can now optionally output a <TT>pscale</TT> attribute.
- Added <TT>openvdb_houdini::SOP_NodeVDB::duplicateSourceStealable()</TT>,
  which in conjunction with the Unload flag can help to minimize deep copying
  of grids between nodes.
  The Advect, Convert, Fill, Filter, Fracture, Noise, Offset Level Set,
  Prune, Remap, Remove Divergence, Renormalize Level Set, Resize Narrow Band,
  Smooth Level Set and Transform SOPs all have this optimization enabled,
  meaning that they can potentially steal, rather than copy, data from
  upstream nodes that have the Unload flag enabled.
  <I>[Contributed by Double&nbsp;Negative]</I>
- Redesigned the UI of the Visualize SOP and added toggles to draw with
  or without color, to use the grid name as the attribute name for points
  with values, and to attach grid index coordinates to points.
- Added toggles to the Filter, Rebuild Level Set, Resize Narrow Band,
  Smooth Level Set and To Spheres SOPs to specify units in either
  world space or index space.
- Fixed an issue whereby grids generated by the Rebuild Level Set SOP
  did not always display as surfaces in the viewport.
- The Metadata SOP now sets appropriate viewport visualization options
  when the grid class is changed.


@htmlonly <a name="v3_0_0_changes"></a>@endhtmlonly
@par
<B>Version 3.0.0</B> - <I>January 14, 2015</I>
- The @vdblink::io::File File@endlink class now supports delayed loading of
  <TT>.vdb</TT> files, meaning that memory is not allocated for voxel values
  until the values are actually accessed. (This feature is enabled by default.)
  Until a grid has been fully loaded, its source <TT>.vdb</TT> file must not be
  modified or deleted, so for safety,
  @vdblink::io::File::open() File::open@endlink automatically makes
  private copies of source files that are smaller than a user-specified limit
  (see @vdblink::io::File::setCopyMaxBytes() File::setCopyMaxBytes@endlink).
  The limit can be set to zero to disable copying, but if it cannot be
  guaranteed that a file will not be modified, then it is best not to enable
  delayed loading for that file.
- <TT>.vdb</TT> files can now optionally be compressed with the Blosc&nbsp;LZ4
  codec.  <A HREF="http://www.blosc.org/">Blosc</A> compresses almost as well
  as ZLIB, but it is much faster.
- Added @vdblink::tools::PointPartitioner PointPartitioner@endlink, a tool
  for fast spatial sorting of points stored in an external array, and
  @link PointIndexGrid.h PointIndexGrid@endlink, an acceleration structure
  for fast range and nearest-neighbor searches.
- Added @link NodeManager.h tree::NodeManager@endlink,
  which linearizes a tree to facilitate efficient multithreading
  across all tree levels.
- Added @vdblink::tools::prune() tools::prune@endlink (and other variants),
  which replaces and outperforms @c Tree::prune.
- Added @vdblink::tools::signedFloodFill() tools::signedFloodFill@endlink,
  which replaces and outperforms @c Tree::signedFloodFill.
- Added @vdblink::tools::changeBackground() tools::changeBackground@endlink
  (and other variants), which replaces and outperforms @c Tree::setBackground().
- Added a fast but approximate narrow-band level set
  @vdblink::tools::LevelSetTracker::dilate() dilation@endlink method, a fast
  narrow-band level set
  @vdblink::tools::LevelSetTracker::erode() erosion@endlink
  method, and a @vdblink::tools::LevelSetTracker::normalize(const MaskType*)
  masked normalization@endlink method to
  @vdblink::tools::LevelSetTracker LevelSetTracker@endlink.
- Added @vdblink::tools::Diagnose Diagnose@endlink, which performs
  multithreaded diagnostics on grids to identify issues like values that
  are NaNs or out-of-range. It optionally generates a boolean grid of all
  values that fail user-defined tests.
- Added optional alpha masks to @vdblink::tools::LevelSetMorphing
  LevelSetMorphing@endlink.
- Fixed an intermittent crash in
  @vdblink::tools::LevelSetMorphing LevelSetMorphing@endlink.
- Added @c tools::topologyToLevelSet(),
  which generates a level set from the implicit boundary between active
  and inactive voxels in an arbitrary input grid.
  <I>[DWA internal]</I>
- Improved the performance of point scattering (by orders of magnitude)
  and added a
  @vdblink::tools::DenseUniformPointScatter DenseUniformPointScatter@endlink
  class as well as support for fractional numbers of particles per voxel.
- Improved the performance and memory footprint of
  the @vdblink::tools::ParticlesToLevelSet ParticlesToLevelSet@endlink tool
  for large numbers (tens to hundreds of millions) of particles.
- Added edge-adjacent (6+12=18 neighbors) and vertex-adjacent (6+12+8=26
  neighbors) dilation algorithms to
  @vdblink::tools::Morphology::dilateVoxels Morphology::dilateVoxels@endlink.
  The default dilation pattern is still face-adjacent (6&nbsp;neighbors).
- Added @vdblink::tree::Tree::getNodes() Tree::getNodes@endlink, which allows
  for fast construction of linear arrays of tree nodes for use in multithreaded
  code such as the @vdblink::tree::LeafManager LeafManager@endlink or
  @link NodeManager.h tree::NodeManager@endlink.
- Added @vdblink::math::Extrema math::Extrema@endlink and
  @vdblink::tools::extrema() tools::extrema@endlink to efficiently
  compute minimum and maximum values in a grid.
- Added support for material color grids to all level set
  @vdblink::tools::BaseShader shaders@endlink, and added an option to
  @c vdb_render that allows one to specify a reference grid to be used
  for material color lookups.
- Added @vdblink::getLibraryVersionString()
  getLibraryVersionString@endlink and
  @link OPENVDB_LIBRARY_VERSION_STRING@endlink.
- Modified the mesh to volume converter to always set the grid background
  value to the exterior narrow-band width, and added finite value checks
  to narrow band parameters.
- @vdblink::tools::volumeToMesh() tools::volumeToMesh@endlink now compiles
  for all grid types but throws an exception if the input grid does not
  have a scalar value type.
- Added a
  @vdblink::io::File::readGrid(const Name&, const BBoxd&) File::readGrid@endlink
  overload and @vdblink::GridBase::readBuffers(std::istream&, const CoordBBox&)
  readBuffers@endlink overloads to the grid, tree and node classes that allow
  one to specify a bounding box against which to clip a grid while reading it.
  For large grids, clipping while reading can result in significantly lower
  memory usage than clipping after reading.
- Added @vdblink::GridBase::clipGrid() GridBase::clipGrid@endlink, which
  clips a grid against a world-space bounding box, and
  @vdblink::GridBase::clip() GridBase::clip@endlink and
  @vdblink::tree::Tree::clip() Tree::clip@endlink, which clip against
  an index-space bounding box.
- Added @vdblink::tools::clip() tools::clip@endlink, which clips a grid
  either against a bounding box or against the active voxels of a mask grid.
- @c io::File::readGridPartial allocates the nodes of a grid&rsquo;s tree
  as before, but it now allocates leaf nodes without data buffers.
  (This feature is mainly for internal use.
  Partially-read grids should be used with care if at all, and they should
  be treated as read-only.)
- Grid names retrieved using a
  @vdblink::io::File::NameIterator File::NameIterator@endlink now always
  uniquely identify grids; they no longer generate &lsquo;more than one grid
  named&nbsp;&ldquo;<I>x</I>&rdquo;&rsquo; warnings when there are multiple
  grids of the same name in a file (for files written starting with this
  version of the OpenVDB library).
- Fixed a bug in @vdblink::tree::Tree::ValueOffIter Tree::ValueOffIter@endlink
  that could cause
  @vdblink::tree::TreeValueIteratorBase::setMaxDepth() depth-bounded@endlink
  iterators to return incorrect values.
- Eliminated a recursive call in @vdblink::tree::TreeValueIteratorBase::next()
  TreeValueIteratorBase::next@endlink that could cause crashes on systems
  with a limited stack size.
- Fixed memory leaks in @vdblink::tree::RootNode::topologyDifference()
  RootNode::topologyDifference@endlink and
  @vdblink::tree::RootNode::topologyIntersection()
  RootNode::topologyIntersection@endlink.
- Fixed a memory leak in @vdblink::io::Queue io::Queue@endlink when the queue
  was full and a write task could not be added within the timeout interval.
- Fixed a potential division by zero crash in
  @vdblink::tools::compDiv() tools::compDiv@endlink with integer-valued grids.
- Fixed kernel normalization in the @vdblink::tools::Filter filter tool@endlink
  so that it is correct for integer-valued grids.
- Fixed a bug in @vdblink::tree::LeafBuffer::getValue()
  LeafNode::Buffer::getValue@endlink whereby Visual C++ would return
  a reference to a temporary.
  <I>[Contributed by SESI]</I>
- Fixed a bug in @vdblink::tools::ParticlesToLevelSet
  tools::ParticlesToLevelSet@endlink related to attribute transfer
  when leaf nodes are produced without active values.
- Added @vdblink::util::CpuTimer util::CpuTimer@endlink and removed
  the more simplistic @c unittest_util::CpuTimer from @c unittest/util.h.
- Eliminated the use of @c getopt for command-line argument parsing
  in @c vdb_test.
- @vdblink::initialize() openvdb::initialize@endlink now properly initializes
  <A HREF="http://log4cplus.sourceforge.net/">log4cplus</A> if it is enabled,
  eliminating &ldquo;No appenders could be found&rdquo; errors.
- Fixed a bug in the
  @vdblink::math::QuantizedUnitVec::pack() QuantizedUnitVec::pack@endlink
  method that caused quantization artifacts.
- Added convenience class @vdblink::tools::AlphaMask AlphaMask@endlink
- Added constructors and methods to both
  @vdblink::math::RandInt RandInt@endlink and
  @vdblink::math::Rand01 Rand01@endlink to set and reset the random seed value.
- Added convenience methods for
  @vdblink::math::Transform::indexToWorld(const BBoxd&) const transforming@endlink
  @vdblink::math::Transform::worldToIndex(const BBoxd&) const bounding@endlink
  @vdblink::math::Transform::worldToIndexCellCentered(const BBoxd&) const boxes@endlink
  to @vdblink::math::Transform math::Transform@endlink.
- @c vdb_view is now compatible with both GLFW&nbsp;2 and GLFW&nbsp;3.
- Made many small changes to address type conversion and other warnings
  reported by newer compilers like GCC&nbsp;4.8 and ICC&nbsp;14.
- Replaced the @c HALF_INCL_DIR and @c HALF_LIB_DIR Makefile variables
  with @c ILMBASE_INCL_DIR and @c ILMBASE_LIB_DIR and added @c ILMBASE_LIB,
  to match <A HREF="https://github.com/openexr/openexr">OpenEXR</A>&rsquo;s
  library organization.  <I>[Contributed by Double&nbsp;Negative]</I>
- Eliminated most local (function-scope) static variables, because
  Visual&nbsp;C++ doesn&rsquo;t guarantee thread-safe initialization
  of local statics.  <I>[Contributed by&nbsp;SESI]</I>
- Fixed a bug in @vdblink::readString() readString@endlink related
  to empty strings.
  <I>[Contributed by Fabio&nbsp;Piparo]</I>
- Fixed a bug in the @vdblink::tools::VolumeToMesh VolumeToMesh@endlink
  simplification scheme that was creating visual artifacts.

@par
API changes:
- The addition of a
  @vdblink::GridBase::readBuffers(std::istream&, const CoordBBox&)
  GridBase::readBuffers@endlink virtual function overload and the
  @vdblink::GridBase::clip() GridBase::clip@endlink
  @vdblink::GridBase::readNonresidentBuffers()
  GridBase::readNonresidentBuffers@endlink and
  @vdblink::tree::Tree::clipUnallocatedNodes() Tree::clipUnallocatedNodes@endlink
  virtual functions changes the grid ABI so that it is incompatible with
  earlier versions of the OpenVDB library (such as the ones in Houdini 12.5
  and&nbsp;13).  Define the macro @c OPENVDB_2_ABI_COMPATIBLE when compiling
  OpenVDB to disable these changes and preserve ABI compatibility.
- All @vdblink::tools::BaseShader shaders@endlink now have a template argument
  to specify the type of an optional material color grid, but the default type
  mimics the old, uniform color behavior.
- Removed a deprecated
  @vdblink::io::Stream::write() io::Stream::write@endlink overload.
- The point counts in
  @vdblink::tools::UniformPointScatter UniformPointScatter@endlink
  and @vdblink::tools::NonUniformPointScatter NonUniformPointScatter@endlink
  are now specified and returned as @vdblink::Index64 Index64@endlink.
- @vdblink::math::RandInt RandInt@endlink has an extra template argument
  to specify the integer type.
  The @vdblink::math::RandomInt RandomInt@endlink typedef is unchanged.
- @vdblink::io::readData() io::readData@endlink,
  @vdblink::io::HalfReader<false,T>::read() io::HalfReader::read@endlink
  and @vdblink::io::HalfWriter<false,T>::write() io::HalfWriter::write@endlink
  now take a @c uint32_t argument indicating the type of compression
  instead of a @c bool indicating whether compression is enabled.
- Removed @c io::Archive::isCompressionEnabled() and
  @c io::Archive::setCompressionEnabled() and renamed
  @c io::Archive::compressionFlags() and @c io::Archive::setCompressionFlags()
  to @vdblink::io::Archive::compression() io::Archive::compression@endlink and
  @vdblink::io::Archive::setCompression() io::Archive::setCompression@endlink.
- Internal and leaf node classes are now required to provide
  "PartialCreate" constructors that optionally bypass the allocation
  of voxel buffers.  Leaf node classes must now also provide
  @vdblink::tree::LeafNode::allocate() allocate@endlink and
  @vdblink::tree::LeafNode::isAllocated() isAllocated@endlink methods
  to manage the allocation of their buffers.
- Removed @c pruneInactive and @c pruneLevelSet methods from the
  @vdblink::tree::Tree Tree@endlink and various node classes.
  These methods have been replaced by the much faster pruning functions
  found in tools/Prune.h.
- Removed @c signedFloodFill methods from the @vdblink::Grid Grid@endlink,
  @vdblink::tree::Tree Tree@endlink and various node classes.
  These methods have been replaced by the much faster functions
  found in tools/SignedFloodFill.h.
- Removed @c Grid::setBackground() and @c Tree::setBackground() (use the
  faster @vdblink::tools::changeBackground() changeBackground@endlink tool
  instead), and removed the default argument from
  @vdblink::tree::RootNode::setBackground() RootNode::setBackground@endlink.

@par
Python:
- Added grid methods @c convertToPolygons() and @c convertToQuads(),
  which convert volumes to meshes, and @c createLevelSetFromPolygons(),
  which converts meshes to volumes.
  <A HREF="http://docs.scipy.org/doc/">NumPy</A> is required.

@par
Maya:
- Added an adaptive polygonal surface extraction node.

@par
Houdini:
- Added a new Resize Narrow Band SOP that can efficiently adjust the width
  of a level set&rsquo;s narrow band.  This allows, for example, for a
  level set to be created quickly from points or polygons with a very
  narrow band that is then quickly resized to a desired width.
- Fixed bugs in the Smooth Level Set and Reshape Level Set SOPs that
  caused them to ignore the selected discretization scheme.
- Added a Morph Level Set SOP.
- Added a From Points SOP to very quickly generate a level set
  from a point cloud, ignoring any radius attribute.
  <I>[DWA internal]</I>
- Added a Voxel Scale mode to the Resample SOP.
- Improved the performance and memory footprint of the From Particles SOP
  for large numbers (tens to hundreds of millions) of particles.
- The Scatter SOP now accepts fractional numbers of particles per voxel.
- Improved the performance of the Scatter SOP by more than an order
  of magnitude.
- The Clip SOP now has a toggle to choose explicitly between a mask grid
  or a bounding box as the clipping region.  As a consequence, the mask grid
  can now be unnamed.
- Added the OpenVDB library version number to the Extended Operator
  Information for all SOPs.
- SOPs are now linked with an rpath to the directory containing the
  OpenVDB library.
- Like the native Houdini file SOP, the Read SOP now allows missing frames
  to be reported either as errors or as warnings.
- The Read SOP now has an optional input for geometry, the bounding box
  of which can be used to clip grids as they are read.  For large grids,
  clipping while reading can result in significantly lower memory usage
  than clipping after reading.
- The From Polygons and Convert SOPs now default to using the polygon soup
  mesh representation, which uses less memory.


@htmlonly <a name="v2_3_0_changes"></a>@endhtmlonly
@par
<B>Version 2.3.0</B> - <I>April 23, 2014</I>
- Added @vdblink::tools::extractSparseTree() extractSparseTree@endlink,
  which selectively extracts and transforms data from a dense grid to
  produce a sparse tree, and @vdblink::tools::extractSparseTreeWithMask()
  extractSparseTreeWithMask@endlink, which copies data from the index-space
  intersection of a sparse tree and a dense input grid.
- Added copy constructors to the
  @vdblink::Grid::Grid(const Grid<OtherTreeType>&) Grid@endlink,
  @vdblink::tree::Tree::Tree(const Tree<OtherRootType>&) Tree@endlink,
  @vdblink::tree::RootNode::RootNode(const RootNode<OtherChildType>&)
  RootNode@endlink,
  @vdblink::tree::InternalNode::InternalNode(const InternalNode<OtherChildNodeType, Log2Dim>&)
  InternalNode@endlink and
  @vdblink::tree::LeafNode::LeafNode(const LeafNode<OtherValueType, Log2Dim>&) LeafNode@endlink
  classes, and an assignment operator overload to
  @vdblink::tree::RootNode::operator=(const RootNode<OtherChildType>&)
  RootNode@endlink, that allow the source and destination to have different
  value types.
- Modified @vdblink::tree::Tree::combine2() Tree::combine2@endlink to permit
  combination of trees with different value types.
- Added @vdblink::CanConvertType CanConvertType@endlink and
  @vdblink::tree::RootNode::SameConfiguration
  RootNode::SameConfiguration@endlink metafunctions, which perform compile-time
  tests for value type and tree type compatibility, and a
  @vdblink::tree::RootNode::hasCompatibleValueType()
  RootNode::hasCompatibleValueType@endlink method, which does runtime checking.
- Added optional support for logging using
  <A HREF="http://log4cplus.sourceforge.net/">log4cplus</A>.
  See logging.h and the @c INSTALL file for details.
- Added  @vdblink::tools::VolumeRayIntersector::hits()
  VolumeRayIntersector::hits@endlink, which returns all the hit segments
  along a ray.  This is generally more efficient than repeated calls to
  @vdblink::tools::VolumeRayIntersector::march()
  VolumeRayIntersector::march@endlink.
- Added member class @vdblink::math::Ray::TimeSpan Ray::TimeSpan@endlink
  and method @vdblink::math::Ray::valid() Ray::valid@endlink, and deprecated
  method @vdblink::math::Ray::test() Ray::test@endlink.
- Fixed a bug in @vdblink::math::VolumeHDDA VolumeHDDA@endlink that could
  cause rendering artifacts when a ray&rsquo;s start time was zero.
  <I>[Contributed&nbsp;by&nbsp;Mike&nbsp;Farnsworth]</I>
- Added a @vdblink::tools::compositeToDense() compositeToDense@endlink tool,
  which composites data from a sparse tree into a dense array, using a
  sparse alpha mask.  Over, Add, Sub, Min, Max, Mult, and Set are
  supported operations.
- Added a @vdblink::tools::transformDense() transformDense@endlink tool,
  which applies a functor to the value of each voxel of a dense grid
  within a given bounding box.
- Improved the performance of node iterators.

@par
API changes:
- Collected the digital differential analyzer code from math/Ray.h
  and tools/RayIntersector.h into a new header file, math/DDA.h.
- Rewrote @vdblink::math::VolumeHDDA VolumeHDDA@endlink and made several
  changes to its API.  (@vdblink::math::VolumeHDDA VolumeHDDA@endlink
  is used internally by @vdblink::tools::VolumeRayIntersector
  VolumeRayIntersector@endlink, whose API is unchanged.)
- @vdblink::tree::Tree::combine2() Tree::combine2@endlink,
  @vdblink::tree::RootNode::combine2() RootNode::combine2@endlink,
  @vdblink::tree::InternalNode::combine2() InternalNode::combine2@endlink,
  @vdblink::tree::LeafNode::combine2() LeafNode::combine2@endlink
  and @vdblink::CombineArgs CombineArgs@endlink all now require an additional
  template argument, which determines the type of the other tree.
- Assignment operators for
  @vdblink::tree::LeafManager::LeafRange::Iterator::operator=()
  LeafManager::LeafRange::Iterator@endlink,
  @vdblink::util::BaseMaskIterator::operator=() BaseMaskIterator@endlink,
  @vdblink::util::NodeMask::operator=() NodeMask@endlink and
  @vdblink::util::RootNodeMask::operator=() RootNodeMask@endlink
  now return references to the respective objects.
- Removed a number of methods that were deprecated in version&nbsp;2.0.0
  or earlier.

@par
Houdini:
- Added a Clip SOP, which does volumetric clipping.
- Added an Occlusion Mask SOP, which generates a mask of the voxels
  inside a camera frustum that are occluded by objects in an input grid.
- The Combine SOP now applies the optional signed flood fill only to
  level set grids, since that operation isn&rsquo;t meaningful for other grids.
- The Filter SOP now processes all grid types, not just scalar grids.


@htmlonly <a name="v2_2_0_changes"></a>@endhtmlonly
@par
<B>Version 2.2.0</B> - <I>February 20, 2014</I>
- Added a simple, multithreaded
  @vdblink::tools::VolumeRender volume renderer@endlink,
  and added volume rendering support to the @c vdb_render
  command-line renderer.
- Added an option to the
  @vdblink::tools::LevelSetRayIntersector LevelSetRayIntersector@endlink
  and to @c vdb_render to specify the isovalue of the level set.
- Added methods to the
  @vdblink::tools::LevelSetRayIntersector LevelSetRayIntersector@endlink
  to return the time of intersection along a world or index ray and to
  return the level set isovalue.
- Improved the performance of the
  @vdblink::tools::VolumeRayIntersector VolumeRayIntersector@endlink
  and added support for voxel dilation to account for interpolation kernels.
- Added a @ref sInterpolation "section" to the Cookbook on interpolation
  using @vdblink::tools::BoxSampler BoxSampler@endlink,
  @vdblink::tools::GridSampler GridSampler@endlink,
  @vdblink::tools::DualGridSampler DualGridSampler@endlink, et al.
- Added a @ref secGrid "section" to the Overview on grids and grid metadata.
- Modified @vdblink::tools::DualGridSampler DualGridSampler@endlink so
  it is more consistent with @vdblink::tools::GridSampler GridSampler@endlink.
- The @vdblink::tools::cpt() cpt@endlink, @vdblink::tools::curl() curl@endlink,
  @vdblink::tools::laplacian() laplacian@endlink,
  @vdblink::tools::meanCurvature() meanCurvature@endlink
  and @vdblink::tools::normalize() normalize@endlink tools now output grids
  with appropriate @vdblink::VecType vector types@endlink
  (covariant, contravariant, etc.).
- Added a @vdblink::tools::transformVectors() transformVectors@endlink tool,
  which applies an affine transformation to the voxel values of a
  vector-valued grid in accordance with the grid&rsquo;s
  @vdblink::VecType vector type@endlink and
  @vdblink::Grid::isInWorldSpace() world space/local space@endlink setting.
- Added a @vdblink::tools::compDiv() compDiv@endlink tool, which combines
  grids by dividing the values of corresponding voxels.
- Fixed a bug in the mean curvature computation that could produce NaNs
  in regions with constant values.
- Added a
  @vdblink::Grid::topologyDifference() Grid::topologyDifference@endlink method.
- Added @vdblink::math::Vec3::exp() exp@endlink and
  @vdblink::math::Vec3::sum() sum@endlink methods to
  @vdblink::math::Vec2 Vec2@endlink, @vdblink::math::Vec3 Vec3@endlink
  and @vdblink::math::Vec4 Vec4@endlink.
- Improved the @vdblink::tools::fillWithSpheres() fillWithSpheres@endlink
  tool for small volumes that are just a few voxels across.
- Improved the accuracy of the mesh to volume converter.
- Fixed a bug in the mesh to volume converter that caused incorrect sign
  classifications for narrow-band level sets.
- Fixed a bug in @vdblink::math::NonlinearFrustumMap::applyIJT()
  NonlinearFrustumMap::applyIJT@endlink that resulted in incorrect values
  when computing the gradient of a grid with a frustum transform.
- Fixed a file I/O bug whereby some <TT>.vdb</TT> files could not be read
  correctly if they contained grids with more than two distinct inactive
  values.
- Fixed an off-by-one bug in the numbering of unnamed grids in <TT>.vdb</TT>
  files.  The first unnamed grid in a file is now retrieved using the name
  &ldquo;<TT>[0]</TT>&rdquo;, instead of &ldquo;<TT>[1]</TT>&rdquo;.
- Fixed a build issue reported by Clang&nbsp;3.2 in tools/GridOperators.h.
- Fixed a memory leak in @vdblink::tools::Film Film@endlink.
- Added library and file format version number constants to the Python module.
- Improved convergence in the
  @vdblink::tools::VolumeRender volume renderer@endlink.
  <I>[Contributed by Jerry Tessendorf and Mark Matthews]</I>
- Made various changes for compatibility with Houdini&nbsp;13 and with
  C++11 compilers.
  <I>[Contributed&nbsp;by&nbsp;SESI]</I>

@par
API changes:
- @vdblink::tools::VolumeRayIntersector::march()
  VolumeRayIntersector::march@endlink no longer returns an @c int
  to distinguish tile vs. voxel hits.  Instead, it now returns @c false
  if no intersection is detected and @c true otherwise.  Also, @e t0 and
  @e t1 might now correspond to the first and last hits of multiple adjacent
  leaf nodes and/or active tiles.
- @vdblink::tools::DualGridSampler DualGridSampler@endlink is no longer
  templated on the target grid type, and the value accessor is now passed
  as an argument.
- The <TT>.vdb</TT> file format has changed slightly.  Tools built with older
  versions of OpenVDB should be recompiled to ensure that they can read files
  in the new format.

@par
Houdini:
- Added topology union, intersection and difference operations to
  the Combine SOP.  These operations combine the active voxel topologies
  of grids that may have different value types.
- Added a Divide operation to the Combine SOP.
- Added support for boolean grids to the Combine, Resample, Scatter, Prune
  and Visualize SOPs.
- The Fill SOP now accepts a vector as the fill value, and it allows
  the fill region bounds to be specified either in index space (as before),
  in world space, or using the bounds of geometry connected to an optional
  new reference input.
- Added a toggle to the Offset Level Set SOP to specify the offset in
  either world or voxel units.
- Added a toggle to the Transform and Resample SOPs to apply the transform
  to the voxel values of vector-valued grids, in accordance with those
  grids&rsquo; @vdblink::VecType vector types@endlink and
  @vdblink::Grid::isInWorldSpace() world space/local space@endlink settings.
- Added a Vector Type menu to the Vector Merge SOP.
- Removed masking options from the Renormalize SOP (since masking is
  not supported yet).
- Reimplemented the Vector Merge SOP for better performance and
  interruptibility and to fix a bug in the handling of tile values.


@htmlonly <a name="v2_1_0_changes"></a>@endhtmlonly
@par
<B>Version 2.1.0</B> - <I>December 12, 2013</I>
- Added a small number of Maya nodes, primarily for conversion of geometry
  to and from OpenVDB volumes and for visualization of volumes.
- Added an initial implementation of
  @vdblink::tools::LevelSetMorphing level set morphing@endlink
  (with improvements to follow soon).
- Added @vdblink::tools::LevelSetMeasure tools::LevelSetMeasure@endlink,
  which efficiently computes the surface area, volume and average
  mean-curvature of narrow-band level sets, in both world and voxel units.
  Those quantities are now exposed as intrinsic attributes on the Houdini
  VDB primitive and can be queried using the native Measure SOP.
- @vdblink::tools::Dense tools::Dense@endlink now supports the XYZ memory
  layout used by Houdini and Maya in addition to the ZYX layout used in
  OpenVDB trees.
- Improved the performance of masking in the
  @vdblink::tools::LevelSetFilter level set filter@endlink tool and
  added inversion and scaling of the mask input, so that any scalar-valued
  volume can be used as a mask, not just volumes with a [0,&nbsp;1] range.
- Added optional masking to the non-level-set filters, to the grid
  operators (CPT, curl, divergence, gradient, Laplacian, mean curvature,
  magnitude, and normalize) and to the Analysis and Filter SOPs.
- Added more narrow band controls to the Rebuild Level Set SOP.
- Improved the accuracy of the
  @vdblink::tools::levelSetRebuild() level set rebuild@endlink tool.
- Added @vdblink::tools::activate() tools::activate@endlink and
  @vdblink::tools::deactivate() tools::deactivate@endlink, which set the
  active states of tiles and voxels whose values are equal to or approximately
  equal to a given value, and added a Deactivate Background Voxels toggle
  to the Combine SOP.
- Added @vdblink::math::BBox::applyMap() BBox::applyMap@endlink and
  @vdblink::math::BBox::applyInverseMap() BBox::applyInverseMap@endlink,
  which allow for transformation of axis-aligned bounding boxes.
- Added a @vdblink::tools::PositionShader position shader@endlink to the
  level set ray-tracer (primarily for debugging purposes).
- Added an @vdblink::io::Queue io::Queue@endlink class that manages a
  concurrent queue for asynchronous serialization of grids to files or streams.
- Fixed a bug in @vdblink::io::Archive io::Archive@endlink whereby writing
  unnamed, instanced grids (i.e., grids sharing a tree) to a file rendered
  the file unreadable.
- Fixed a bug in the @vdblink::tools::VolumeToMesh volume to mesh@endlink
  converter that caused it to generate invalid polygons when the zero crossing
  lay between active and inactive regions.
- Fixed a bug in the @vdblink::tools::UniformPointScatter point scatter@endlink
  tool (and the Scatter SOP) whereby the last voxel always remained empty.
- Fixed a bug in the Read SOP that caused grids with the same name
  to be renamed with a numeric suffix (e.g., &ldquo;grid[1]&rdquo;
  &ldquo;grid[2]&rdquo;, etc.).
- Fixed some unit test failures on 64-bit Itanium machines.

@par
API changes:
- The @vdblink::tools::Filter Filter@endlink tool is now templated on a
  mask grid, and threading is controlled using a grain size, for consistency
  with most of the other level set tools.
- The @vdblink::tools::LevelSetFilter LevelSetFilter@endlink tool is now
  templated on a mask grid.
- All shaders now take a ray direction instead of a ray.


@htmlonly <a name="v2_0_0_changes"></a>@endhtmlonly
@par
<B>Version 2.0.0</B> - <I>October 31, 2013</I>
- Added a @ref python "Python module" with functions for basic manipulation
  of grids (but no tools, yet).
- Added ray intersector tools for efficient, hierarchical intersection
  of rays with @vdblink::tools::LevelSetRayIntersector level-set@endlink
  and @vdblink::tools::VolumeRayIntersector generic@endlink volumes.
- Added a @vdblink::math::Ray Ray@endlink class and a hierarchical
  @vdblink::math::DDA Digital Differential Analyzer@endlink for fast
  ray traversal.
- Added a fully multi-threaded @vdblink::tools::LevelSetRayTracer
  level set ray tracer@endlink and
  @vdblink::tools::PerspectiveCamera camera@endlink
  @vdblink::tools::OrthographicCamera classes@endlink
  that mimic Houdini&rsquo;s cameras.
- Added a simple, command-line renderer (currently for level sets only).
- Implemented a new meshing scheme that produces topologically robust
  two-manifold meshes and is twice as fast as the previous scheme.
- Implemented a new, topologically robust (producing two-manifold meshes)
  level-set-based seamless fracture scheme.  The new scheme eliminates
  visible scarring seen in the previous implementation by subdividing
  internal, nonplanar quads near fracture seams.  In addition,
  fracture seam points are now tagged, allowing them to be used
  to drive pre-fracture dynamics such as local surface buckling.
- Improved the performance of @vdblink::tree::Tree::evalActiveVoxelBoundingBox()
  Tree::evalActiveVoxelBoundingBox@endlink and
  @vdblink::tree::Tree::activeVoxelCount() Tree::activeVoxelCount@endlink,
  and significantly improved the performance of
  @vdblink::tree::Tree::evalLeafBoundingBox() Tree::evalLeafBoundingBox@endlink
  (by about&nbsp;30x).
- Added a tool (and a Houdini SOP) that fills a volume with
  adaptively-sized overlapping or non-overlapping spheres.
- Added a Ray SOP that can be used to perform geometry projections
  using level-set ray intersections or closest-point queries.
- Added a @vdblink::tools::ClosestSurfacePoint tool@endlink that performs
  accelerated closest surface point queries from arbitrary points in
  world space to narrow-band level sets.
- Increased the speed of masked level set filtering by 20% for
  the most common cases.
- Added @vdblink::math::BoxStencil math::BoxStencil@endlink, with support
  for trilinear interpolation and gradient computation.
- Added @vdblink::tree::Tree::topologyIntersection()
  Tree::topologyIntersection@endlink, which intersects a tree&rsquo;s active
  values with those of another tree, and
  @vdblink::tree::Tree::topologyDifference() Tree::topologyDifference@endlink,
  which performs topological subtraction of one tree&rsquo;s active values
  from another&rsquo;s.  In both cases, the <TT>ValueType</TT>s of the two
  trees need not be the same.
- Added @vdblink::tree::Tree::activeTileCount() Tree::activeTileCount@endlink,
  which returns the number of active tiles in a tree.
- Added @vdblink::math::MinIndex() math::MinIndex@endlink and
  @vdblink::math::MaxIndex() math::MaxIndex@endlink, which find the minimum
  and maximum components of a vector without any branching.
- Added @vdblink::math::BBox::minExtent() BBox::minExtent@endlink,
  which returns a bounding box&rsquo;s shortest axis.
- The default @vdblink::math::BBox BBox@endlink constructor now
  generates an invalid bounding box rather than an empty bounding box
  positioned at the origin.  The new behavior is consistent with
  @vdblink::math::CoordBBox CoordBBox@endlink.
  <I>[Thanks to Rick Hankins for suggesting this fix.]</I>
- Added @vdblink::math::CoordBBox::reset() CoordBBox::reset@endlink,
  which resets a bounding box to its initial, invalid state.
- Fixed a bug in the default @vdblink::math::ScaleMap ScaleMap@endlink
  constructor that left some data used in the inverse uninitialized.
- Added @vdblink::math::MapBase::applyJT MapBase::applyJT@endlink, which
  applies the Jacobian transpose to a vector (the Jacobian transpose takes
  a range-space vector to a domain-space vector, e.g., world to index),
  and added @vdblink::math::MapBase::inverseMap() MapBase::inverseMap@endlink,
  which returns a new map representing the inverse of the original map
  (except for @vdblink::math::NonlinearFrustumMap NonlinearFrustumMap@endlink,
  which does not currently have a defined inverse map).
  <br>@b Note: Houdini 12.5 uses an earlier version of OpenVDB, and maps
  created with that version lack virtual table entries for these
  new methods, so do not call these methods from Houdini&nbsp;12.5.
- Reimplemented @vdblink::math::RandomInt math::RandomInt@endlink using
  Boost.Random instead of @c rand() (which is not thread-safe), and deprecated
  @c math::randUniform() and added
  @vdblink::math::Random01 math::Random01@endlink to replace it.
- Modified @vdblink::tools::copyFromDense() tools::copyFromDense@endlink
  and @vdblink::tools::copyToDense() tools::copyToDense@endlink to allow
  for implicit type conversion (e.g., between a
  @vdblink::tools::Dense Dense&lt;Int32&gt;@endlink and a
  @vdblink::FloatTree FloatTree@endlink) and fixed several bugs
  in @vdblink::tools::CopyFromDense tools::CopyFromDense@endlink.
- Fixed bugs in @vdblink::math::Stats math::Stats@endlink and
  @vdblink::math::Histogram math::Histogram@endlink that could produce
  <TT>NaN</TT>s or other incorrect behavior if certain methods were called
  on populations of size zero.
- Renamed <TT>struct tolerance</TT> to
  @vdblink::math::Tolerance math::Tolerance@endlink
  and @c negative to @vdblink::math::negative() math::negative@endlink
  and removed @c math::toleranceValue().
- Implemented a closest point on line segment algorithm,
  @vdblink::math::closestPointOnSegmentToPoint()
  math::closestPointOnSegmentToPoint@endlink.
- Fixed meshing issues relating to masking and automatic partitioning.
- @vdblink::Grid::merge() Grid::merge@endlink and
  @vdblink::tree::Tree::merge() Tree::merge@endlink now accept an optional
  @vdblink::MergePolicy MergePolicy@endlink argument that specifies one of
  three new merging schemes.  (The old merging scheme, which is no longer
  available, used logic for each tree level that was inconsistent with
  the other levels and that could result in active tiles being replaced
  with nodes having only inactive values.)
- Renamed @c LeafNode::coord2offset(), @c LeafNode::offset2coord() and
  @c LeafNode::offset2globalCoord() to
  @vdblink::tree::LeafNode::coordToOffset() coordToOffset@endlink,
  @vdblink::tree::LeafNode::offsetToLocalCoord() offsetToLocalCoord@endlink,
  and @vdblink::tree::LeafNode::offsetToGlobalCoord()
  offsetToGlobalCoord@endlink, respectively, and likewise for
  @vdblink::tree::InternalNode::offsetToGlobalCoord() InternalNode@endlink.
  <I>[Thanks to Rick Hankins for suggesting this change.]</I>
- Replaced @vdblink::tree::Tree Tree@endlink methods @c setValueOnMin,
  @c setValueOnMax and @c setValueOnSum with
  @vdblink::tools::setValueOnMin() tools::setValueOnMin@endlink,
  @vdblink::tools::setValueOnMax() tools::setValueOnMax@endlink and
  @vdblink::tools::setValueOnSum() tools::setValueOnSum@endlink
  (and a new @vdblink::tools::setValueOnMult() tools::setValueOnMult@endlink)
  and added @vdblink::tree::Tree::modifyValue() Tree::modifyValue@endlink
  and @vdblink::tree::Tree::modifyValueAndActiveState()
  Tree::modifyValueAndActiveState@endlink, which modify voxel values
  in-place via user-supplied functors.  Similarly, replaced
  @c ValueAccessor::setValueOnSum() with
  @vdblink::tree::ValueAccessor::modifyValue()
  ValueAccessor::modifyValue@endlink
  and @vdblink::tree::ValueAccessor::modifyValueAndActiveState()
  ValueAccessor::modifyValueAndActiveState@endlink, and added a
  @vdblink::tree::TreeValueIteratorBase::modifyValue() modifyValue@endlink
  method to all value iterators.
- Removed @c LeafNode::addValue and @c LeafNode::scaleValue.
- Added convenience classes @vdblink::tree::Tree3 tree::Tree3@endlink and
  @vdblink::tree::Tree5 tree::Tree5@endlink for custom tree configurations.
- Added an option to the From Particles SOP to generate an alpha mask,
  which can be used to constrain level set filtering so as to preserve
  surface details.
- The mesh to volume converter now handles point-degenerate polygons.
- Fixed a bug in the Level Set Smooth, Level Set Renormalize and
  Level Set Offset SOPs that caused the group name to be ignored.
- Fixed various OS X and Windows build issues.
  <I>[Contributions from SESI and DD]</I>


@htmlonly <a name="v1_2_0_changes"></a>@endhtmlonly
@par
<B>Version 1.2.0</B> - <I>June 28 2013</I>
- @vdblink::tools::LevelSetFilter Level set filters@endlink now accept
  an optional alpha mask grid.
- Implemented sharp feature extraction for level set surfacing.
  This enhances the quality of the output mesh and reduces aliasing
  artifacts.
- Added masking options to the meshing tools, as well as a spatial
  multiplier for the adaptivity threshold, automatic partitioning,
  and the ability to preserve edges and corners when mesh adaptivity
  is applied.
- The mesh to volume attribute transfer scheme now takes surface
  orientation into account, which improves accuracy in proximity to
  edges and corners.
- Added a @vdblink::tree::LeafManager::foreach() foreach@endlink method
  to @vdblink::tree::LeafManager tree::LeafManager@endlink that, like
  @vdblink::tools::foreach() tools::foreach@endlink, applies a user-supplied
  functor to each leaf node in parallel.
- Rewrote the particle to level set converter, simplifying the API,
  improving performance (especially when particles have a fixed radius),
  adding the capability to transfer arbitrary point attributes,
  and fixing a velocity trail bug.
- Added utility methods @vdblink::math::Sign() Sign@endlink,
  @vdblink::math::SignChange() SignChange@endlink,
  @vdblink::math::isApproxZero() isApproxZero@endlink,
  @vdblink::math::Cbrt() Cbrt@endlink and
  @vdblink::math::ZeroCrossing() ZeroCrossing@endlink to math/Math.h.
- Added a @vdblink::tree::ValueAccessor3::probeNode() probeNode@endlink method
  to the value accessor and to tree nodes that returns a pointer to the node
  that contains a given voxel.
- Deprecated @c LeafNode::addValue and @c LeafNode::scaleValue.
- Doubled the speed of the mesh to volume converter (which also improves
  the performance of the fracture and level set rebuild tools) and
  improved its inside/outside voxel classification near edges and corners.
- @vdblink::tools::GridSampler GridSampler@endlink now accepts either a grid,
  a tree or a value accessor, and it offers faster index-based access methods
  and much better performance in cases where many instances are allocated.
- Extended @vdblink::tools::Dense tools::Dense@endlink to make it more
  compatible with existing tools.
- Fixed a crash in @vdblink::io::Archive io::Archive@endlink whenever
  the library was unloaded from memory and then reloaded.
  <I>[Contributed by Ollie Harding]</I>
- Fixed a bug in @c GU_PrimVDB::buildFromPrimVolume(), seen during the
  conversion from Houdini volumes to OpenVDB grids, that could cause
  signed flood fill to be applied to non-level set grids, resulting in
  active tiles with incorrect values.
- Added a Prune SOP with several pruning schemes.


@htmlonly <a name="v1_1_1_changes"></a>@endhtmlonly
@par
<B>Version 1.1.1</B> - <I>May 10 2013</I>
- Added a simple @vdblink::tools::Dense dense grid class@endlink and tools
  to copy data from dense voxel arrays into OpenVDB grids and vice-versa.
- Starting with Houdini 12.5.396, plugins built with this version
  of OpenVDB can coexist with native Houdini OpenVDB nodes.
- The level set fracture tool now smooths seam line edges during
  mesh extraction, eliminating staircase artifacts.
- Significantly improved the performance of the
  @vdblink::util::leafTopologyIntersection()
  leafTopologyIntersection@endlink and
  @vdblink::util::leafTopologyDifference() leafTopologyDifference@endlink
  utilities and added a @vdblink::tree::LeafNode::topologyDifference()
  LeafNode::topologyDifference@endlink method.
- Added convenience functions that provide simplified interfaces
  to the @vdblink::tools::meshToLevelSet() mesh to volume@endlink
  and @vdblink::tools::volumeToMesh() volume to mesh@endlink converters.
- Added a @vdblink::tools::accumulate() tools::accumulate@endlink function
  that is similar to @vdblink::tools::foreach() tools::foreach@endlink
  but can be used to accumulate the results of computations over the values
  of a grid.
- Added @vdblink::tools::statistics() tools::statistics@endlink,
  @vdblink::tools::opStatistics() tools::opStatistics@endlink and
  @vdblink::tools::histogram() tools::histogram@endlink, which efficiently
  compute statistics (mean, variance, etc.) and histograms of grid values
  (using @vdblink::math::Stats math::Stats@endlink and
  @vdblink::math::Histogram math::Histogram@endlink).
- Modified @vdblink::math::CoordBBox CoordBBox@endlink to adhere to
  TBB&rsquo;s splittable type requirements, so that, for example,
  a @c CoordBBox can be used as a blocked iteration range.
- Added @vdblink::tree::Tree::addTile() Tree::addTile@endlink,
  @vdblink::tree::Tree::addLeaf() Tree::addLeaf@endlink and
  @vdblink::tree::Tree::stealNode() Tree::stealNode@endlink, for fine
  control over tree construction.
- Addressed a numerical stability issue when performing Gaussian
  filtering of level set grids.
- Changed the return type of @vdblink::math::CoordBBox::volume()
  CoordBBox::volume@endlink to reduce the risk of overflow.
- When the input mesh is self-intersecting, the mesh to volume converter
  now produces a level set with a monotonic gradient field.
- Fixed a threading bug in the mesh to volume converter that caused it
  to produce different results for the same input.
- Fixed a bug in the particle to level set converter that prevented
  particles with zero velocity from being rasterized in Trail mode.
- Added an optional input to the Create SOP into which to merge
  newly-created grids.
- Fixed a bug in the Resample SOP that caused it to produce incorrect
  narrow-band widths when resampling level set grids.
- Fixed a bug in the To Polygons SOP that caused intermittent crashes
  when the optional reference input was connected.
- Fixed a bug in the Advect Level Set SOP that caused a crash
  when the velocity input was connected but empty.
- The Scatter and Sample Point SOPs now warn instead of erroring
  when given empty grids.
- Fixed a crash in @c vdb_view when stepping through multiple grids
  after changing render modes.
- @c vdb_view can now render fog volumes and vector fields, and it now
  features interactively adjustable clipping planes that enable
  one to view the interior of a volume.


@htmlonly <a name="v1_1_0_changes"></a>@endhtmlonly
@par
<B>Version 1.1.0</B> - <I>April 4 2013</I>
- The @vdblink::tools::resampleToMatch() resampleToMatch@endlink tool,
  the Resample SOP and the Combine SOP now use level set rebuild to correctly
  and safely resample level sets.  Previously, scaling a level set would
  invalidate the signed distance field, leading to holes and other artifacts.
- Added a mask-based topological
  @vdblink::tools::erodeVoxels erosion tool@endlink, and rewrote and
  simplified the @vdblink::tools::dilateVoxels dilation tool@endlink.
- The @vdblink::tools::LevelSetAdvection LevelSetAdvection@endlink tool
  can now advect forward or backward in time.
- Tree::pruneLevelSet() now replaces each pruned node with a tile having
  the inside or outside
  background value, instead of arbitrarily selecting one of the node&rsquo;s
  tile or voxel values.
- When a grid is saved to a file with
  @vdblink::Grid::saveFloatAsHalf() saveFloatAsHalf@endlink set to @c true,
  the grid&rsquo;s background value is now also quantized to 16 bits.
  (Not quantizing the background value caused a mismatch with the values
  of background tiles.)
- As with @vdblink::tools::foreach() tools::foreach@endlink, it is now
  possible to specify whether functors passed to
  @vdblink::tools::transformValues() tools::transformValues@endlink
  should be shared across threads.
- @vdblink::tree::LeafManager tree::LeafManager@endlink can now be
  instantiated with a @const tree, although buffer swapping with @const trees
  is disabled.
- Added a @vdblink::Grid::signedFloodFill() Grid::signedFloodFill@endlink
  overload that allows one to specify inside and outside values.
- Fixed a bug in Grid::setBackground() so that now only the values of
  inactive voxels change.
- Fixed @vdblink::Grid::topologyUnion() Grid::topologyUnion@endlink so that
  it actually unions tree topology, instead of just the active states
  of tiles and voxels.  The previous behavior broke multithreaded code
  that relied on input and output grids having compatible tree topology.
- @vdblink::math::Transform math::Transform@endlink now includes an
  @vdblink::math::Transform::isIdentity() isIdentity@endlink predicate
  and methods to @vdblink::math::Transform::preMult(const Mat4d&) pre-@endlink
  and @vdblink::math::Transform::postMult(const Mat4d&) postmultiply@endlink
  by a matrix.
- Modified the @link NodeMasks.h node mask@endlink classes to permit
  octree-like tree configurations (i.e., with a branching factor of two)
  and to use 64-bit operations instead of 32-bit operations.
- Implemented a new, more efficient
  @vdblink::math::closestPointOnTriangleToPoint() closest point
  on triangle@endlink algorithm.
- Implemented a new vertex normal scheme in the volume to mesh
  converter, and resolved some overlapping polygon issues.
- The volume to mesh converter now meshes not just active voxels
  but also active tiles.
- Fixed a bug in the mesh to volume converter that caused unsigned
  distance field conversion to produce empty grids.
- Fixed a bug in the level set fracture tool whereby the cutter overlap
  toggle was ignored.
- Fixed an infinite loop bug in @c vdb_view.
- Updated @c vdb_view to use the faster and less memory-intensive
  OpenVDB volume to mesh converter instead of marching cubes,
  and rewrote the shader to be OpenGL 3.2 and GLSL 1.2 compatible.
- Given multiple input files or a file containing multiple grids,
  @c vdb_view now displays one grid at a time.  The left and right
  arrow keys cycle between grids.
- The To Polygons SOP now has an option to associate the input grid&rsquo;s
  name with each output polygon.


@htmlonly <a name="v1_0_0_changes"></a>@endhtmlonly
@par
<B>Version 1.0.0</B> - <I>March 14 2013</I>
- @vdblink::tools::levelSetRebuild() tools::levelSetRebuild@endlink
  now throws an exception when given a non-scalar or non-floating-point grid.
- The tools in tools/GridOperators.h are now interruptible, as is
  the Analysis SOP.
- Added a
  @vdblink::tree::LeafManager::LeafRange::Iterator leaf node iterator@endlink
  and a TBB-compatible
  @vdblink::tree::LeafManager::LeafRange range class@endlink
  to the LeafManager.
- Modified the @vdblink::tools::VolumeToMesh VolumeToMesh@endlink tool
  to handle surface topology issues around fracture seam lines.
- Modified the Makefile to allow @c vdb_view to compile on OS X systems
  (provided that GLFW is available).
- Fixed a bug in the Create SOP that resulted in "invalid parameter name"
  warnings.
- The Combine SOP now optionally resamples the A grid into the B grid&rsquo;s
  index space (or vice-versa) if the A and B transforms differ.
- The Vector Split and Vector Merge SOPs now skip inactive voxels
  by default, but they can optionally be made to include inactive voxels,
  as they did before.
- The @vdblink::tools::LevelSetFracture LevelSetFracture@endlink tool now
  supports custom rotations for each cutter instance, and the Fracture SOP
  now uses quaternions to generate uniformly-distributed random rotations.


@htmlonly <a name="v0_104_0_changes"></a>@endhtmlonly
@par
<B>Version 0.104.0</B> - <I>February 15 2013</I>
- Added a @vdblink::tools::levelSetRebuild() tool@endlink and a SOP
  to rebuild a level set from any scalar volume.
- @c .vdb files are now saved using a mask-based compression scheme
  that is an order of magnitude faster than ZLIB and produces comparable
  file sizes for level set and fog volume grids.  (ZLIB compression
  is still enabled by default for other classes of grids).
- The @vdblink::tools::Filter Filter@endlink and
  @vdblink::tools::LevelSetFilter LevelSetFilter@endlink tools now
  include a Gaussian filter, and mean (box) filtering is now 10-50x faster.
- The isosurface @vdblink::tools::VolumeToMesh meshing tool@endlink
  is now more robust (to level sets with one voxel wide narrow bands,
  for example).
- Mesh to volume conversion is on average 1.5x faster and up to 5.5x
  faster for high-resolution meshes where the polygon/voxel size ratio
  is small.
- Added @vdblink::createLevelSet() createLevelSet@endlink and
  @vdblink::createLevelSetSphere() createLevelSetSphere@endlink
  factory functions for level set grids.
- @vdblink::tree::ValueAccessor tree::ValueAccessor@endlink is now faster
  for trees of height 2, 3 and 4 (the latter is the default), and it now
  allows one to specify, via a template argument, the number of node levels
  to be cached, which can also improve performance in special cases.
- Added a toggle to @vdblink::tools::foreach() tools::foreach@endlink
  to specify whether or not the functor should be shared across threads.
- Added @vdblink::Mat4SMetadata Mat4s@endlink and
  @vdblink::Mat4DMetadata Mat4d@endlink metadata types.
- Added explicit pre- and postmultiplication methods to the @c Transform,
  @c Map and @c Mat4 classes and deprecated the old accumulation methods.
- Modified @vdblink::math::NonlinearFrustumMap NonlinearFrustumMap@endlink
  to be more compatible with Houdini&rsquo;s frustum transform.
- Fixed a @vdblink::tools::GridTransformer GridTransformer@endlink bug
  that caused it to translate the output grid incorrectly in some cases.
- Fixed a bug in the tree-level
  @vdblink::tree::LeafIteratorBase LeafIterator@endlink that resulted in
  intermittent crashes in
  @vdblink::tools::dilateVoxels() tools::dilateVoxels@endlink.
- The @c Hermite data type and Hermite grids are no longer supported.
- Added tools/GridOperators.h, which includes new, cleaner implementations
  of the @vdblink::tools::cpt() closest point transform@endlink,
  @vdblink::tools::curl() curl@endlink,
  @vdblink::tools::divergence() divergence@endlink,
  @vdblink::tools::gradient() gradient@endlink,
  @vdblink::tools::laplacian() Laplacian@endlink,
  @vdblink::tools::magnitude() magnitude@endlink,
  @vdblink::tools::meanCurvature() mean curvature@endlink and
  @vdblink::tools::normalize() normalize@endlink tools.
- Interrupt support has been improved in several tools, including
  @vdblink::tools::ParticlesToLevelSet tools::ParticlesToLevelSet@endlink.
- Simplified the API of the @vdblink::math::BaseStencil Stencil@endlink class
  and added an @vdblink::math::BaseStencil::intersects() intersects@endlink
  method to test for intersection with a specified isovalue.
- Renamed @c voxelDimensions to @c voxelSize in transform classes
  and elsewhere.
- Deprecated @c houdini_utils::ParmFactory::setChoiceList in favor of
  @c houdini_utils::ParmFactory::setChoiceListItems, which requires
  a list of <I>token, label</I> string pairs.
- Made various changes for Visual C++ compatibility.
  <I>[Contributed by SESI]</I>
- Fixed a bug in @c houdini_utils::getNodeChain() that caused the
  Offset Level Set, Smooth Level Set and Renormalize Level Set SOPs
  to ignore frame changes.
  <I>[Contributed by SESI]</I>
- The From Particles SOP now provides the option to write into
  an existing grid.
- Added a SOP to edit grid metadata.
- The Fracture SOP now supports multiple cutter objects.
- Added a To Polygons SOP that complements the Fracture SOP and allows
  for elimination of seam lines, generation of correct vertex normals
  and grouping of polygons when surfacing fracture fragments, using
  the original level set or mesh as a reference.


@htmlonly <a name="v0_103_1_changes"></a>@endhtmlonly
@par
<B>Version 0.103.1</B> - <I>January 15 2013</I>
- @vdblink::tree::ValueAccessor tree::ValueAccessor@endlink read operations
  are now faster for four-level trees.
  (Preliminary benchmark tests suggest a 30-40% improvement.)
- For vector-valued grids, @vdblink::tools::compMin() tools::compMin@endlink
  and @vdblink::tools::compMax() tools::compMax@endlink now compare
  vector magnitudes instead of individual components.
- Migrated grid sampling code to a new file, Interpolation.h,
  and deprecated old files and classes.
- Added a level-set @vdblink::tools::LevelSetFracture fracture tool@endlink
  and a Fracture SOP.
- Added @vdblink::tools::sdfInteriorMask() tools::sdfInteriorMask@endlink,
  which creates a mask of the interior region of a level set grid.
- Fixed a bug in the mesh to volume converter that produced unexpected
  nonzero values for voxels at the intersection of two polygons,
  and another bug that produced narrow-band widths that didn&rsquo;t respect
  the background value when the half-band width was less than three voxels.
- @c houdini_utils::ParmFactory can now correctly generate ramp multi-parms.
- Made various changes for Visual C++ compatibility.
  <I>[Contributed by SESI]</I>
- The Convert SOP can now convert between signed distance fields and
  fog volumes and from volumes to meshes.
  <I>[Contributed by SESI]</I>
- For level sets, the From Mesh and From Particles SOPs now match
  the reference grid&rsquo;s narrow-band width.
- The Scatter SOP can now optionally scatter points in the interior
  of a level set.


@htmlonly <a name="v0_103_0_changes"></a>@endhtmlonly
@par
<B>Version 0.103.0</B> - <I>December 21 2012</I>
- The mesh to volume converter is now 60% faster at generating
  level sets with wide bands, and the From Mesh SOP is now interruptible.
- Fixed a threading bug in the recently-added
  @vdblink::tools::compReplace() compReplace@endlink tool
  that caused it to produce incorrect output.
- Added a @vdblink::tree::Tree::probeConstLeaf() probeConstLeaf@endlink
  method to the @vdblink::tree::Tree::probeConstLeaf() Tree@endlink,
  @vdblink::tree::ValueAccessor::probeConstLeaf() ValueAccessor@endlink
  and @vdblink::tree::RootNode::probeConstLeaf() node@endlink classes.
- The Houdini VDB primitive doesn&rsquo;t create a @c name attribute
  unnecessarily (i.e., if its grid&rsquo;s name is empty), but it now
  correctly allows the name to be changed to the empty string.
- Fixed a crash in the Vector Merge SOP when fewer than three grids
  were merged.
- The From Particles SOP now features a "maximum half-width" parameter
  to help avoid runaway computations.


@htmlonly <a name="v0_102_0_changes"></a>@endhtmlonly
@par
<B>Version 0.102.0</B> - <I>December 13 2012</I>
- Added @vdblink::tools::compReplace() tools::compReplace@endlink,
  which copies the active values of one grid into another, and added
  a "Replace A With Active B" mode to the Combine SOP.
- @vdblink::Grid::signedFloodFill() Grid::signedFloodFill@endlink
  no longer enters an infinite loop when filling an empty grid.
- Fixed a bug in the particle to level set converter that sometimes
  produced level sets with holes, and fixed a bug in the SOP that
  could result in random output.
- Fixed an issue in the frustum preview feature of the Create SOP
  whereby rendering very large frustums could cause high CPU usage.
- Added streamline support to the constrained advection scheme
  in the Advect Points SOP.
- Added an Advect Level Set SOP.


@htmlonly <a name="v0_101_1_changes"></a>@endhtmlonly
@par
<B>Version 0.101.1</B> - <I>December 11 2012</I> (DWA internal release)
- Partially reverted the Houdini VDB primitive&rsquo;s grid accessor methods
  to their pre-0.98.0 behavior.  A primitive&rsquo;s grid can once again
  be accessed by shared pointer, but now also by reference.
  Accessor methods for grid metadata have also been added, and the
  primitive now ensures that metadata and transforms are never shared.
- Fixed an intermittent crash in the From Particles SOP.


@htmlonly <a name="v0_101_0_changes"></a>@endhtmlonly
@par
<B>Version 0.101.0</B> - <I>December 6 2012</I> (DWA internal release)
- Partially reverted the @vdblink::Grid Grid@endlink&rsquo;s
  @vdblink::Grid::tree() tree@endlink and
  @vdblink::Grid::transform() transform@endlink accessor methods
  to their pre-0.98.0 behavior, eliminating copy-on-write but
  preserving their return-by-reference semantics.  These methods
  are now supplemented with a suite of
  @vdblink::Grid::treePtr() shared@endlink
  @vdblink::Grid::baseTreePtr() pointer@endlink
  @vdblink::Grid::transformPtr() accessors@endlink.
- Restructured the @vdblink::tools::meshToVolume
  mesh to volume converter@endlink for a 40% speedup
  and to be more robust to non-manifold geometry, to better preserve
  sharp features, to support arbitrary tree configurations and
  to respect narrow-band limits.
- Added a @c getNodeBoundingBox method to
  @vdblink::tree::RootNode::getNodeBoundingBox() RootNode@endlink,
  @vdblink::tree::InternalNode::getNodeBoundingBox() InternalNode@endlink
  and @vdblink::tree::LeafNode::getNodeBoundingBox() LeafNode@endlink
  that returns the index space spanned by a node.
- Made various changes for Visual C++ compatibility.
  <I>[Contributed by SESI]</I>
- Renamed the Reshape Level Set SOP to Offset Level Set.
- Fixed a crash in the Convert SOP and added support for conversion
  of empty grids.


@htmlonly <a name="v0_100_0_changes"></a>@endhtmlonly
@par
<B>Version 0.100.0</B> - <I>November 30 2012</I> (DWA internal release)
- Greatly improved the performance of the level set to fog volume
  @vdblink::tools::sdfToFogVolume() converter@endlink.
- Improved the performance of the
  @vdblink::tools::Filter::median() median filter@endlink
  and of level set @vdblink::tools::csgUnion() CSG@endlink operations.
- Reintroduced Tree::pruneLevelSet(), a specialized Tree::pruneInactive()
  for level-set grids.
- Added utilities to the @c houdini_utils library to facilitate the
  collection of a chain of adjacent nodes of a particular type
  so that they can be cooked in a single step.  (For example,
  adjacent @c xform SOPs could be collapsed by composing their
  transformation matrices into a single matrix.)
- Added pruning and flood-filling options to the Convert SOP.
- Reimplemented the Filter SOP, omitting level-set-specific filters
  and adding node chaining (to reduce memory usage when applying
  several filters in sequence).
- Added a toggle to the Read SOP to read grid metadata and
  transforms only.
- Changed the attribute transfer scheme on the From Mesh and
  From Particles SOPs to allow for custom grid names and
  vector type metadata.


@htmlonly <a name="v0_99_0_changes"></a>@endhtmlonly
@par
<B>Version 0.99.0</B> - <I>November 21 2012</I>
- Added @vdblink::Grid Grid@endlink methods that return non-<TT>const</TT>
  tree and transform references without triggering deep copies,
  as well as @c const methods that return @c const shared pointers.
- Added @c Grid methods to @vdblink::Grid::addStatsMetadata populate@endlink
  a grid&rsquo;s metadata with statistics like the active voxel count, and to
  @vdblink::Grid::getStatsMetadata retrieve@endlink that metadata.
  By default, statistics are now computed and added to grids
  whenever they are written to <TT>.vdb</TT> files.
- Added @vdblink::io::File::readGridMetadata io::File::readGridMetadata@endlink
  and @vdblink::io::File::readAllGridMetadata
  io::File::readAllGridMetadata@endlink methods to read just the
  grid metadata and transforms from a <TT>.vdb</TT> file.
- Fixed numerical precision issues in the
  @vdblink::tools::csgUnion csgUnion@endlink,
  @vdblink::tools::csgIntersection csgIntersection@endlink
  and @vdblink::tools::csgDifference csgDifference@endlink
  tools, and added toggles to optionally disable postprocess pruning.
- Fixed an issue in @c vdb_view with the ordering of GL vertex buffer calls.
  <I>[Contributed by Bill Katz]</I>
- Fixed an intermittent crash in the
  @vdblink::tools::ParticlesToLevelSet ParticlesToLevelSet@endlink tool,
  as well as a race condition that could cause data corruption.
- The @c ParticlesToLevelSet tool and From Particles SOP can now transfer
  arbitrary point attribute values from the input particles to output voxels.
- Fixed a bug in the Convert SOP whereby the names of primitives
  were lost during conversion, and another bug that resulted in
  arithmetic errors when converting empty grids.
- Fixed a bug in the Combine SOP that caused the Operation selection
  to be lost.


@htmlonly <a name="v0_98_0_changes"></a>@endhtmlonly
@par
<B>Version 0.98.0</B> - <I>November 16 2012</I>
- @vdblink::tree::Tree Tree@endlink and
  @vdblink::math::Transform Transform@endlink objects (and
  @vdblink::Grid Grid@endlink objects in the context of Houdini SOPs)
  are now passed and accessed primarily by reference rather than by
  shared pointer.
  <I>[Contributed by SESI]</I>
- Reimplemented @vdblink::math::CoordBBox CoordBBox@endlink to address several
  off-by-one bugs related to bounding box dimensions.
- Fixed an off-by-one bug in @vdblink::Grid::evalActiveVoxelBoundingBox()
  evalActiveVoxelBoundingBox@endlink.
- Introduced the @vdblink::tree::LeafManager LeafManager@endlink class,
  which will eventually replace the @c LeafArray class.  @c LeafManager supports
  dynamic buffers stored as a structure of arrays (SOA), unlike @c LeafArray,
  which supports only static buffers stored as an array of structures (AOS).
- Improved the performance of the
  @vdblink::tools::LevelSetFilter LevelSetFilter@endlink and
  @vdblink::tools::LevelSetTracker LevelSetTracker@endlink tools by rewriting
  them to use the new @vdblink::tree::LeafManager LeafManager@endlink class.
- Added @vdblink::tree::Tree::setValueOnly() Tree::setValueOnly@endlink and
  @vdblink::tree::ValueAccessor::setValueOnly()
  ValueAccessor::setValueOnly@endlink methods, which change the value of
  a voxel without changing its active state, and
  @vdblink::tree::Tree::probeLeaf() Tree::probeLeaf@endlink and
  @vdblink::tree::ValueAccessor::probeLeaf() ValueAccessor::probeLeaf@endlink
  methods that return the leaf node that contains a given voxel (unless
  the voxel is represented by a tile).
- Added a @vdblink::tools::LevelSetAdvection LevelSetAdvection@endlink tool
  that propagates and tracks narrow-band level sets.
- Introduced a new @vdblink::tools::GridSampler GridSampler@endlink class
  that supports world-space (or index-space) sampling of grid values.
- Changed the interpretation of the
  @vdblink::math::NonlinearFrustumMap NonlinearFrustumMap@endlink&rsquo;s
  @em taper parameter to be the ratio of the near and far plane depths.
- Added a @c ParmFactory::setChoiceList() overload that accepts
  (@em token, @em label) string pairs, and a @c setDefault() overload that
  accepts an STL string.
- Fixed a crash in the Combine SOP in Copy B mode.
- Split the Level Set Filter SOP into three separate SOPs,
  Level Set Smooth, Level Set Reshape and Level Set Renormalize.
  When two or more of these nodes are connected in sequence, they interact
  to reduce memory usage: the last node in the sequence performs
  all of the operations in one step.
- The Advect Points SOP can now output polyline streamlines
  that trace the paths of the points.
- Added an option to the Analysis SOP to specify names for output grids.
- Added camera-derived frustum transform support to the Create SOP.


@htmlonly <a name="v0_97_0_changes"></a>@endhtmlonly
@par
<B>Version 0.97.0</B> - <I>October 18 2012</I>
- Added a narrow-band @vdblink::tools::LevelSetTracker level set
  interface tracking tool@endlink (up to fifth-order in space but currently
  only first-order in time, with higher temporal orders to be added soon).
- Added a @vdblink::tools::LevelSetFilter level set filter tool@endlink
  to perform unrestricted surface smoothing (e.g., Laplacian flow),
  filtering (e.g., mean value) and morphological operations (e.g.,
  morphological opening).
- Added adaptivity to the @vdblink::tools::VolumeToMesh
  level set meshing tool@endlink for faster mesh extraction with fewer
  polygons, without postprocessing.
- Added a @vdblink::tree::ValueAccessor::touchLeaf()
  ValueAccessor::touchLeaf@endlink method that creates (if necessary)
  and returns the leaf node containing a given voxel.  It can be used
  to preallocate leaf nodes over which to run parallel algorithms.
- Fixed a bug in @vdblink::Grid::merge() Grid::merge@endlink whereby
  active tiles were sometimes lost.
- Added @vdblink::tree::LeafManager LeafManager@endlink, which is similar
  to @c LeafArray but supports a dynamic buffer count and allocates buffers
  more efficiently.  Useful for temporal integration (e.g., for level set
  propagation and interface tracking), @c LeafManager is meant to replace
  @c LeafArray, which will be deprecated in the next release.
- Added a @vdblink::tree::LeafNode::fill() LeafNode::fill@endlink method
  to efficiently populate leaf nodes with constant values.
- Added a @vdblink::tree::Tree::visitActiveBBox() Tree::visitActiveBBox@endlink
  method that applies a functor to the bounding boxes of all active tiles
  and leaf nodes and that can be used to improve the performance of
  ray intersection tests, rendering of bounding boxes, etc.
- Added a @vdblink::tree::Tree::voxelizeActiveTiles()
  Tree::voxelizeActiveTiles@endlink method to densify active tiles.
  While convenient and fast, this can produce large dense grids, so use
  it with caution.
- Repackaged @c Tree::pruneLevelSet() as a Tree::pruneOp()-compatible
  functor.  Tree::LevelSetPrune is a specialized Tree::pruneInactive
  for level-set grids and is used in interface tracking.
- Added a GridBase::pruneGrid() method.
- Added a @vdblink::Grid::hasUniformVoxels() Grid:hasUniformVoxels@endlink
  method.
- Renamed @c tools::dilate to
  @vdblink::tools::dilateVoxels() dilateVoxels@endlink and improved its
  performance.  The new name reflects the fact that the current
  implementation ignores active tiles.
- Added a @vdblink::tools::resampleToMatch() tools::resampleToMatch@endlink
  function that resamples an input grid into an output grid with a
  different transform such that, after resampling, the input and output grids
  coincide, but the output grid&rsquo;s transform is preserved.
- Significantly improved the performance of depth-bounded value
  iterators (@vdblink::tree::Tree::ValueOnIter ValueOnIter@endlink,
  @vdblink::tree::Tree::ValueAllIter ValueAllIter@endlink, etc.)
  when the depth bound excludes leaf nodes.
- Exposed the value buffers inside leaf nodes with
  @vdblink::tree::LeafNode::buffer() LeafNode::buffer@endlink.
  This allows for very fast access (const and non-const) to voxel
  values using linear array offsets instead of @ijk coordinates.
- In openvdb_houdini/UT_VDBTools.h, added operators for use with
  @c processTypedGrid that resample grids in several different ways.
- Added a policy mechanism to @c houdini_utils::OpFactory that allows for
  customization of operator names, icons, and Help URLs.
- Renamed many of the Houdini SOPs to make the names more consistent.
- Added an Advect Points SOP.
- Added a Level Set Filter SOP that allows for unrestricted surface
  deformations, unlike the older Filter SOP, which restricts surface
  motion to the initial narrow band.
- Added staggered vector sampling to the Sample Points SOP.
- Added a minimum radius threshold to the particle voxelization tool
  and SOP.
- Merged the Composite and CSG SOPs into a single Combine SOP.
- Added a tool and a SOP to efficiently generate narrow-band level set
  representations of spheres.
- In the Visualize SOP, improved the performance of tree topology
  generation, which is now enabled by default.


@htmlonly <a name="v0_96_0_changes"></a>@endhtmlonly
@par
<B>Version 0.96.0</B> - <I>September 24 2012</I>
- Fixed a memory corruption bug in the mesh voxelizer tool.
- Temporarily removed the optional clipping feature from the level set mesher.
- Added "Staggered Vector Field" to the list of grid classes in the Create SOP.


@htmlonly <a name="v0_95_0_changes"></a>@endhtmlonly
@par
<B>Version 0.95.0</B> - <I>September 20 2012</I>
- Added a quad @vdblink::tools::VolumeToMesh meshing@endlink tool for
  higher-quality level set meshing and updated the Visualizer SOP
  to use it.
- Fixed a precision error in the @vdblink::tools::meshToVolume
  mesh voxelizer@endlink and improved the quality of inside/outside
  voxel classification.  Output grids are now also
  @vdblink::Grid::setGridClass() classified@endlink as either level sets
  or fog volumes.
- Modified the @vdblink::tools::GridResampler GridResampler@endlink
  to use the signed flood fill optimization only on grids that are
  tagged as level sets.
- Added a @vdblink::math::Quat quaternion@endlink class to the
  math library and a method to return the
  @vdblink::math::Mat3::trace trace@endlink of a @c Mat3.
- Fixed a bug in the
  @vdblink::tree::ValueAccessor::ValueAccessor(const ValueAccessor&)
  ValueAccessor@endlink copy constructor that caused the copy to reference
  the original.
- Fixed a bug in @vdblink::tree::RootNode::setActiveState()
  RootNode::setActiveState@endlink that caused a crash
  when marking a (virtual) background voxel as inactive.
- Added a @c Tree::pruneLevelSet method that is similar to but faster than
  Tree::pruneInactive() for level set grids.
- Added fast leaf node voxel access
  @vdblink::tree::LeafNode::getValue(Index) const methods@endlink
  that index by linear offset (as returned by
  @vdblink::tree::LeafNode::ValueOnIter::pos() ValueIter::pos@endlink)
  instead of by @ijk coordinates.
- Added a @vdblink::tree::Tree::touchLeaf() Tree::touchLeaf@endlink
  method that can be used to preallocate a static tree topology over which
  to safely perform multithreaded processing.
- Added a grain size argument to @c LeafArray for finer control of parallelism.
- Modified the Makefile to make it easier to omit the <TT>doc</TT>,
  @c vdb_test and @c vdb_view targets.
- Added utility functions (in <TT>houdini/UT_VDBUtils.h</TT>) to convert
  between Houdini and OpenVDB matrix and vector types.
  <I>[Contributed by SESI]</I>
- Added accessors to @c GEO_PrimVDB that make it easier to directly access
  voxel data and that are used by the HScript volume expression functions
  in Houdini 12.5.  <I>[Contributed by SESI]</I>
- As of Houdini 12.1.77, the native transform SOP operates on OpenVDB
  primitives.  <I>[Contributed by SESI]</I>
- Added a Convert SOP that converts OpenVDB grids to Houdini volumes
  and vice-versa.


@htmlonly <a name="v0_94_1_changes"></a>@endhtmlonly
@par
<B>Version 0.94.1</B> - <I>September 7 2012</I>
- Fixed bugs in @vdblink::tree::RootNode RootNode@endlink and
  @vdblink::tree::InternalNode InternalNode@endlink @c setValue*() and
  @c fill() methods that could cause neighboring voxels to become inactive.
- Fixed a bug in
  @vdblink::tree::Tree::hasSameTopology() Tree::hasSameTopology@endlink
  that caused false positives when only active states and not values differed.
- Added a @vdblink::tree::Tree::hasActiveTiles() Tree::hasActiveTiles@endlink
  method.
- For better cross-platform consistency, substituted bitwise AND operations
  for right shifts in the @vdblink::tree::ValueAccessor ValueAccessor@endlink
  hash key computation.
- @c vdb_view no longer aborts when asked to surface a vector-valued
  grid&mdash;but it still doesn&rsquo;t render the surface.
- Made various changes for Visual C++ compatibility.
  <I>[Contributed by SESI]</I>
- Added an option to the MeshVoxelizer SOP to convert both open and
  closed surfaces to unsigned distance fields.
- The Filter SOP now allows multiple filters to be applied in
  user-specified order.


@htmlonly <a name="v0_94_0_changes"></a>@endhtmlonly
@par
<B>Version 0.94.0</B> - <I>August 30 2012</I>
- Added a @vdblink::Grid::topologyUnion() method@endlink to union
  just the active states of voxels from one grid with those of
  another grid of a possibly different type.
- Fixed an incorrect scale factor in the Laplacian diffusion
  @vdblink::tools::Filter::laplacian() filter@endlink.
- Fixed a bug in @vdblink::tree::Tree::merge() Tree::merge@endlink
  that could leave a tree with invalid value accessors.
- Added @vdblink::tree::TreeValueIteratorBase::setActiveState()
  TreeValueIteratorBase::setActiveState@endlink and deprecated
  @c setValueOn.
- Removed @c tools/FastSweeping.h.  It will be replaced with a much more
  efficient implementation in the near future.
- ZLIB compression of <TT>.vdb</TT> files is now optional,
  but enabled by default.  <I>[Contributed by SESI]</I>
- Made various changes for Clang and Visual C++ compatibility.
  <I>[Contributed by SESI]</I>
- The MeshVoxelizer SOP can now transfer arbitrary point and primitive
  attribute values from the input mesh to output voxels.


@htmlonly <a name="v0_93_0_changes"></a>@endhtmlonly
@par
<B>Version 0.93.0</B> - <I>August 24 2012</I>
- Renamed symbols in math/Operators.h to avoid ambiguities that
  GCC&nbsp;4.4 reports as errors.
- Simplified the API for the stencil version of the
  closest-point transform @vdblink::math::CPT operator@endlink.
- Added logic to
  @vdblink::io::Archive::readGrid() io::Archive::readGrid@endlink
  to set the grid name metadata from the descriptor if the metadata
  doesn&rsquo;t already exist.
- Added guards to prevent nesting of @c openvdb_houdini::Interrupter::start()
  and @c end() calls.


@htmlonly <a name="v0_92_0_changes"></a>@endhtmlonly
@par
<B>Version 0.92.0</B> - <I>August 23 2012</I>
- Added a Laplacian diffusion
  @vdblink::tools::Filter::laplacian() filter@endlink.
- Fixed a bug in the initialization of the sparse contour tracer
  that caused mesh-to-volume conversion to fail in certain cases.
- Fixed a bug in the curvature stencil that caused mean curvature
  filtering to produce wrong results.
- Increased the speed of the
  @vdblink::tools::GridTransformer GridTransformer@endlink
  by as much as 20% for fog volumes.
- Added optional pruning to the Resample SOP.
- Modified the PointSample SOP to allow it to work with ungrouped,
  anonymous grids.
- Fixed a crash in the LevelSetNoise SOP.


@htmlonly <a name="v0_91_0_changes"></a>@endhtmlonly
@par
<B>Version 0.91.0</B> - <I>August 16 2012</I>
- @vdblink::tools::GridTransformer tools::GridTransformer@endlink
  and @vdblink::tools::GridResampler tools::GridResampler@endlink
  now correctly (but not yet efficiently) process tiles in sparse grids.
- Added an optional @c CopyPolicy argument
  to @vdblink::GridBase::copyGrid() GridBase::copyGrid@endlink
  and to @vdblink::Grid::copy() Grid::copy@endlink that specifies
  whether and how the grid&rsquo;s tree should be copied.
- Added a @vdblink::GridBase::newTree() GridBase::newTree@endlink
  method that replaces a grid&rsquo;s tree with a new, empty tree of the
  correct type.
- Fixed a crash in
  @vdblink::tree::Tree::setValueOff(const Coord& xyz, const ValueType& value)
  Tree::setValueOff@endlink when the new value was equal to the
  background value.
- Fixed bugs in Tree::prune() that could result in output tiles with
  incorrect active states.
- Added @c librt to the link dependencies to address build failures
  on Ubuntu systems.
- Made various small changes to the Makefile and the source code
  that should help with Mac OS&nbsp;X compatibility.
- The Composite and Resample SOPs now correctly copy the input grid&rsquo;s
  metadata to the output grid.


@htmlonly <a name="v0_90_1_changes"></a>@endhtmlonly
@par
<B>Version 0.90.1</B> - <I>August 7 2012</I>
- Fixed a bug in the
  @vdblink::math::BBox::getCenter() BBox::getCenter()@endlink method.
- Added missing header files to various files.
- @vdblink::io::File::NameIterator::gridName()
  io::File::NameIterator::gridName()@endlink now returns a unique name
  of the form <TT>"name[1]"</TT>, <TT>"name[2]"</TT>, etc. if a file
  contains multiple grids with the same name.
- Fixed a bug in the Writer SOP that caused grid names to be discarded.
- The Resample SOP now correctly sets the background value of the
  output grid.


@htmlonly <a name="v0_90_0_changes"></a>@endhtmlonly
@par
<B>Version 0.90.0</B> - <I>August 3 2012</I> (initial public release)
- Added a basic GL viewer for OpenVDB files.
- Greatly improved the performance of two commonly-used @c Tree methods,
  @vdblink::tree::Tree::evalActiveVoxelBoundingBox()
  evalActiveVoxelBoundingBox()@endlink
  and @vdblink::tree::Tree::memUsage() memUsage()@endlink.
- Eliminated the @c GridMap class.  File I/O now uses STL containers
  of grid pointers instead.
- Refactored stencil-based tools (Gradient, Laplacian, etc.) and rewrote
  some of them for generality and better performance.  Most now behave
  correctly for grids with nonlinear index-to-world transforms.
- Added a @link FiniteDifference.h library@endlink of index-space finite
  difference operators.
- Added a Hermite grid type that compactly
  stores each voxel&rsquo;s upwind normals and can be used to convert volumes
  to and from polygonal meshes.
- Added a @link PointScatter.h tool@endlink (and a Houdini SOP)
  to scatter points randomly throughout a volume.

*/<|MERGE_RESOLUTION|>--- conflicted
+++ resolved
@@ -2,7 +2,6 @@
 
 @page changes Release Notes
 
-<<<<<<< HEAD
 @htmlonly <a name="v8_0_1_changes"></a>@endhtmlonly
 @par
 <B>Version 8.0.1</B> - <I>February 5, 2021</I>
@@ -66,21 +65,10 @@
 Bug fixes:
 - Fixed a determinism bug in @vdblink::tree::NodeManager NodeManager@endlink
   when using non-thread-safe functor members.
-=======
-@htmlonly <a name="v7_2_2_changes"></a>@endhtmlonly
-@par
-<B>Version 7.2.2</B> - <I>February 4, 2021</I>
-
-@par
-Bug fixes:
-- Fixed a bug in the new CSG intersection merge algorithm where data outside of
-  the intersection region was not being removed.
->>>>>>> 3539f6ee
 - Fix @vdblink::tools::GridTransformer grid transformer tool@endlink
   construction to use correct rotate-scale-translate order when recomposing
   matrix components.
   <I>[Contributed&nbsp;by&nbsp;Tom&nbsp;Cnops]</I>
-<<<<<<< HEAD
 - OpenVDB AX: Fixed a potential code generation crash in binary, ternary
   or comma operators when errors occurred in first operand.
 
@@ -126,7 +114,19 @@
 - Removed OPENVDB_DEPRECATED macro in favor of C++14 <TT>[[deprecated]]</TT>
   attribute.
 
-=======
+
+@htmlonly <a name="v7_2_2_changes"></a>@endhtmlonly
+@par
+<B>Version 7.2.2</B> - <I>February 4, 2021</I>
+
+@par
+Bug fixes:
+- Fixed a bug in the new CSG intersection merge algorithm where data outside of
+  the intersection region was not being removed.
+- Fix @vdblink::tools::GridTransformer grid transformer tool@endlink
+  construction to use correct rotate-scale-translate order when recomposing
+  matrix components.
+  <I>[Contributed&nbsp;by&nbsp;Tom&nbsp;Cnops]</I>
 
 @par
 Houdini:
@@ -135,7 +135,6 @@
 - VDB to Spheres SOP doesn't reset the radius when in worldspace mode.
   VDB Write SOP should likewise not reset the compression values.
 
->>>>>>> 3539f6ee
 
 @htmlonly <a name="v7_2_1_changes"></a>@endhtmlonly
 @par
