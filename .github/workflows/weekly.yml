--- conflicted
+++ resolved
@@ -187,15 +187,11 @@
     strategy:
       matrix:
         config:
-<<<<<<< HEAD
-          # Unified - bump to clang14 when AX supports it
-          - { image: '2022-clang12', cxx: 'clang++', build: 'Release', j: '2', components: 'core,bin,axcore,axbin,axtest' }
-          - { image: '2022-clang12', cxx: 'g++',     build: 'Release', j: '1', components: 'core,bin,axcore,axbin,axtest' }
-=======
           # Unified
-          - { image: '2020-clang7',  cxx: 'clang++', build: 'Release', j: '2', components: 'core,bin,axcore,axbin,axtest,python' }
-          - { image: '2020-clang7',  cxx: 'g++',     build: 'Release', j: '1', components: 'core,bin,axcore,axbin,axtest,python' }
->>>>>>> fb09b353
+          - { image: '2022-clang14', cxx: 'clang++', build: 'Release', j: '2', components: 'core,bin,axcore,axbin,axtest' }
+          - { image: '2022-clang14', cxx: 'g++',     build: 'Release', j: '1', components: 'core,bin,axcore,axbin,axtest' }
+          - { image: '2022-clang13', cxx: 'clang++', build: 'Release', j: '2', components: 'core,bin,axcore,axbin,axtest' }
+          - { image: '2022-clang13', cxx: 'g++',     build: 'Release', j: '1', components: 'core,bin,axcore,axbin,axtest' }
           # Standalone
           - { image: '2021-clang10', cxx: 'clang++', build: 'Release', j: '2', components: 'core' }
           - { image: '2022-clang11', cxx: 'clang++', build: 'Debug',   j: '2', components: 'core' }
@@ -235,42 +231,6 @@
       - name: test_doxygen_examples
         run: ./ci/extract_test_examples.sh
 
-<<<<<<< HEAD
-  ## Enable when AX supports LLVM14
-  # macos-ax-latest:
-  #   if: |
-  #     github.event_name != 'workflow_dispatch' ||
-  #     github.event.inputs.type == 'all' ||
-  #     github.event.inputs.type == 'ax'
-  #   runs-on: macos-11
-  #   name: macos-cxx:${{ matrix.config.cxx }}-${{ matrix.config.build }}
-  #   env:
-  #     CXX: ${{ matrix.config.cxx }}
-  #   strategy:
-  #     matrix:
-  #       config:
-  #         - { cxx: 'clang++', build: 'Debug'   }
-  #         - { cxx: 'clang++', build: 'Release' }
-  #     fail-fast: false
-  #   steps:
-  #     - uses: actions/checkout@v3
-  #     - name: install_deps
-  #       run: ./ci/install_macos_ax.sh latest
-  #     - name: build
-  #       run: >
-  #         ./ci/build.sh -v
-  #         --build-type=${{ matrix.config.build }}
-  #         --components="core,bin,axcore,axbin,axtest"
-  #         --cargs=\"
-  #         -DOPENVDB_AX_TEST_CMD_DOWNLOADS=OFF
-  #         -DUSE_EXPLICIT_INSTANTIATION=OFF
-  #         -DLLVM_DIR=/usr/local/opt/llvm/lib/cmake/llvm
-  #         \"
-  #     - name: test
-  #       run: cd build && ctest -V
-  #     - name: test_doxygen_examples
-  #       run: ./ci/extract_test_examples.sh
-=======
   macos-ax:
     if: |
       github.event_name != 'workflow_dispatch' ||
@@ -283,10 +243,8 @@
     strategy:
       matrix:
         config:
-          - { cxx: 'g++',     build: 'Release', llvm: '8'  }
-          - { cxx: 'clang++', build: 'Debug',   llvm: '8'  }
-          - { cxx: 'clang++', build: 'Release', llvm: '13' }
-          - { cxx: 'clang++', build: 'Release', llvm: '14' }
+          - { cxx: 'clang++', build: 'Release', llvm: '14', dir: '@14' }
+          - { cxx: 'clang++', build: 'Release', llvm: 'latest', dir: '' }
       fail-fast: false
     steps:
       - uses: actions/checkout@v2
@@ -300,13 +258,12 @@
           --cargs=\"
           -DOPENVDB_AX_TEST_CMD_DOWNLOADS=ON
           -DUSE_EXPLICIT_INSTANTIATION=OFF
-          -DLLVM_DIR=/usr/local/opt/llvm@${{ matrix.config.llvm }}/lib/cmake/llvm
+          -DLLVM_DIR=/usr/local/opt/llvm${{ matrix.config.dir }}/lib/cmake/llvm
           \"
       - name: test
         run: cd build && ctest -V
       - name: test_doxygen_examples
         run: ./ci/extract_test_examples.sh
->>>>>>> fb09b353
 
   windows-ax:
     if: |
@@ -333,16 +290,7 @@
           - { vc: 'x64-windows-static', crt: 'MTd', components: 'core,bin,axcore,axbin,axtest', build: 'Debug',   cmake: '-DOPENVDB_CORE_SHARED=OFF -DOPENVDB_AX_SHARED=OFF -DUSE_STATIC_DEPENDENCIES=ON -DBLOSC_USE_EXTERNAL_SOURCES=ON' }
       fail-fast: false
     steps:
-<<<<<<< HEAD
-    - uses: actions/checkout@v3
-    - name: path
-      run: |
-        # note: system path must be modified in a previous step to it's use
-        echo "$Env:VCPKG_INSTALLATION_ROOT\installed\${{ matrix.config.vc }}\bin" | Out-File -FilePath $env:GITHUB_PATH -Encoding utf8 -Append
-        echo "${{github.workspace}}\build\openvdb\openvdb\${{ matrix.config.build }}" | Out-File -FilePath $env:GITHUB_PATH -Encoding utf8 -Append
-=======
-    - uses: actions/checkout@v2
->>>>>>> fb09b353
+    - uses: actions/checkout@v3
     - name: llvm
       shell: bash
       run: ./ci/install_llvm_windows.sh ${{ matrix.config.crt }}
